//***************************************************************************
// Copyright 2007-2016 Universidade do Porto - Faculdade de Engenharia      *
// Laboratório de Sistemas e Tecnologia Subaquática (LSTS)                  *
//***************************************************************************
// This file is part of DUNE: Unified Navigation Environment.               *
//                                                                          *
// Commercial Licence Usage                                                 *
// Licencees holding valid commercial DUNE licences may use this file in    *
// accordance with the commercial licence agreement provided with the       *
// Software or, alternatively, in accordance with the terms contained in a  *
// written agreement between you and Universidade do Porto. For licensing   *
// terms, conditions, and further information contact lsts@fe.up.pt.        *
//                                                                          *
// European Union Public Licence - EUPL v.1.1 Usage                         *
// Alternatively, this file may be used under the terms of the EUPL,        *
// Version 1.1 only (the "Licence"), appearing in the file LICENCE.md       *
// included in the packaging of this file. You may not use this work        *
// except in compliance with the Licence. Unless required by applicable     *
// law or agreed to in writing, software distributed under the Licence is   *
// distributed on an "AS IS" basis, WITHOUT WARRANTIES OR CONDITIONS OF     *
// ANY KIND, either express or implied. See the Licence for the specific    *
// language governing permissions and limitations at                        *
// http://ec.europa.eu/idabc/eupl.html.                                     *
//***************************************************************************
// Author: Ricardo Martins                                                  *
//***************************************************************************
// Automatically generated.                                                 *
//***************************************************************************
<<<<<<< HEAD
// IMC XML MD5: 0bb52ca2c789909fdc0b69126b04af22                            *
=======
// IMC XML MD5: 4663673b775daaf6b93edc177859e286                            *
>>>>>>> 1657eebb
//***************************************************************************

#ifndef DUNE_IMC_DEFINITIONS_HPP_INCLUDED_
#define DUNE_IMC_DEFINITIONS_HPP_INCLUDED_

// ISO C++ 98 headers.
#include <ostream>
#include <string>
#include <vector>

// DUNE headers.
#include <DUNE/Config.hpp>
#include <DUNE/IMC/Message.hpp>
#include <DUNE/IMC/InlineMessage.hpp>
#include <DUNE/IMC/MessageList.hpp>
#include <DUNE/IMC/Enumerations.hpp>
#include <DUNE/IMC/Bitfields.hpp>
#include <DUNE/IMC/SuperTypes.hpp>
#include <DUNE/IMC/JSON.hpp>

namespace DUNE
{
  namespace IMC
  {
    //! Entity State.
    class EntityState: public Message
    {
    public:
      //! State.
      enum StateEnum
      {
        //! Bootstrapping.
        ESTA_BOOT = 0,
        //! Normal Operation.
        ESTA_NORMAL = 1,
        //! Fault.
        ESTA_FAULT = 2,
        //! Error.
        ESTA_ERROR = 3,
        //! Failure.
        ESTA_FAILURE = 4
      };

      //! Flags.
      enum FlagsBits
      {
        //! Human Intervention Required.
        EFLA_HUMAN_INTERVENTION = 0x01
      };

      //! State.
      uint8_t state;
      //! Flags.
      uint8_t flags;
      //! Complementary description.
      std::string description;

      static uint16_t
      getIdStatic(void)
      {
        return 1;
      }

      EntityState(void);

      Message*
      clone(void) const
      {
        return new EntityState(*this);
      }

      void
      clear(void);

      bool
      fieldsEqual(const Message& msg__) const;

      int
      validate(void) const;

      uint8_t*
      serializeFields(uint8_t* bfr__) const;

      uint16_t
      deserializeFields(const uint8_t* bfr__, uint16_t size__);

      uint16_t
      reverseDeserializeFields(const uint8_t* bfr__, uint16_t size__);

      uint16_t
      getId(void) const
      {
        return EntityState::getIdStatic();
      }

      const char*
      getName(void) const
      {
        return "EntityState";
      }

      unsigned
      getFixedSerializationSize(void) const
      {
        return 2;
      }

      unsigned
      getVariableSerializationSize(void) const
      {
        return IMC::getSerializationSize(description);
      }

      void
      fieldsToJSON(std::ostream& os__, unsigned nindent__) const;
    };

    //! Query Entity State.
    class QueryEntityState: public Message
    {
    public:

      static uint16_t
      getIdStatic(void)
      {
        return 2;
      }

      QueryEntityState(void);

      Message*
      clone(void) const
      {
        return new QueryEntityState(*this);
      }

      void
      clear(void);

      int
      validate(void) const;

      uint8_t*
      serializeFields(uint8_t* bfr__) const;

      uint16_t
      deserializeFields(const uint8_t* bfr__, uint16_t size__);

      uint16_t
      reverseDeserializeFields(const uint8_t* bfr__, uint16_t size__);

      uint16_t
      getId(void) const
      {
        return QueryEntityState::getIdStatic();
      }

      const char*
      getName(void) const
      {
        return "QueryEntityState";
      }

      unsigned
      getFixedSerializationSize(void) const
      {
        return 0;
      }
    };

    //! Entity Information.
    class EntityInfo: public Message
    {
    public:
      //! Entity Identifier.
      uint8_t id;
      //! Label.
      std::string label;
      //! Component name.
      std::string component;
      //! Activation Time.
      uint16_t act_time;
      //! Deactivation Time.
      uint16_t deact_time;

      static uint16_t
      getIdStatic(void)
      {
        return 3;
      }

      EntityInfo(void);

      Message*
      clone(void) const
      {
        return new EntityInfo(*this);
      }

      void
      clear(void);

      bool
      fieldsEqual(const Message& msg__) const;

      int
      validate(void) const;

      uint8_t*
      serializeFields(uint8_t* bfr__) const;

      uint16_t
      deserializeFields(const uint8_t* bfr__, uint16_t size__);

      uint16_t
      reverseDeserializeFields(const uint8_t* bfr__, uint16_t size__);

      uint16_t
      getId(void) const
      {
        return EntityInfo::getIdStatic();
      }

      const char*
      getName(void) const
      {
        return "EntityInfo";
      }

      unsigned
      getFixedSerializationSize(void) const
      {
        return 5;
      }

      unsigned
      getVariableSerializationSize(void) const
      {
        return IMC::getSerializationSize(label) + IMC::getSerializationSize(component);
      }

      uint16_t
      getSubId(void) const;

      void
      setSubId(uint16_t subid);

      void
      fieldsToJSON(std::ostream& os__, unsigned nindent__) const;
    };

    //! Query Entity Information.
    class QueryEntityInfo: public Message
    {
    public:
      //! Entity Identifier.
      uint8_t id;

      static uint16_t
      getIdStatic(void)
      {
        return 4;
      }

      QueryEntityInfo(void);

      Message*
      clone(void) const
      {
        return new QueryEntityInfo(*this);
      }

      void
      clear(void);

      bool
      fieldsEqual(const Message& msg__) const;

      int
      validate(void) const;

      uint8_t*
      serializeFields(uint8_t* bfr__) const;

      uint16_t
      deserializeFields(const uint8_t* bfr__, uint16_t size__);

      uint16_t
      reverseDeserializeFields(const uint8_t* bfr__, uint16_t size__);

      uint16_t
      getId(void) const
      {
        return QueryEntityInfo::getIdStatic();
      }

      const char*
      getName(void) const
      {
        return "QueryEntityInfo";
      }

      unsigned
      getFixedSerializationSize(void) const
      {
        return 1;
      }

      uint16_t
      getSubId(void) const;

      void
      setSubId(uint16_t subid);

      void
      fieldsToJSON(std::ostream& os__, unsigned nindent__) const;
    };

    //! Entity List.
    class EntityList: public Message
    {
    public:
      //! operation.
      enum operationEnum
      {
        //! Report.
        OP_REPORT = 0,
        //! Query.
        OP_QUERY = 1
      };

      //! operation.
      uint8_t op;
      //! list.
      std::string list;

      static uint16_t
      getIdStatic(void)
      {
        return 5;
      }

      EntityList(void);

      Message*
      clone(void) const
      {
        return new EntityList(*this);
      }

      void
      clear(void);

      bool
      fieldsEqual(const Message& msg__) const;

      int
      validate(void) const;

      uint8_t*
      serializeFields(uint8_t* bfr__) const;

      uint16_t
      deserializeFields(const uint8_t* bfr__, uint16_t size__);

      uint16_t
      reverseDeserializeFields(const uint8_t* bfr__, uint16_t size__);

      uint16_t
      getId(void) const
      {
        return EntityList::getIdStatic();
      }

      const char*
      getName(void) const
      {
        return "EntityList";
      }

      unsigned
      getFixedSerializationSize(void) const
      {
        return 1;
      }

      unsigned
      getVariableSerializationSize(void) const
      {
        return IMC::getSerializationSize(list);
      }

      void
      fieldsToJSON(std::ostream& os__, unsigned nindent__) const;
    };

    //! CPU Usage.
    class CpuUsage: public Message
    {
    public:
      //! Usage percentage.
      uint8_t value;

      static uint16_t
      getIdStatic(void)
      {
        return 7;
      }

      CpuUsage(void);

      Message*
      clone(void) const
      {
        return new CpuUsage(*this);
      }

      void
      clear(void);

      bool
      fieldsEqual(const Message& msg__) const;

      int
      validate(void) const;

      uint8_t*
      serializeFields(uint8_t* bfr__) const;

      uint16_t
      deserializeFields(const uint8_t* bfr__, uint16_t size__);

      uint16_t
      reverseDeserializeFields(const uint8_t* bfr__, uint16_t size__);

      uint16_t
      getId(void) const
      {
        return CpuUsage::getIdStatic();
      }

      const char*
      getName(void) const
      {
        return "CpuUsage";
      }

      unsigned
      getFixedSerializationSize(void) const
      {
        return 1;
      }

      fp64_t
      getValueFP(void) const;

      void
      setValueFP(fp64_t val);

      void
      fieldsToJSON(std::ostream& os__, unsigned nindent__) const;
    };

    //! Transport Bindings.
    class TransportBindings: public Message
    {
    public:
      //! Consumer name.
      std::string consumer;
      //! Message Identifier.
      uint16_t message_id;

      static uint16_t
      getIdStatic(void)
      {
        return 8;
      }

      TransportBindings(void);

      Message*
      clone(void) const
      {
        return new TransportBindings(*this);
      }

      void
      clear(void);

      bool
      fieldsEqual(const Message& msg__) const;

      int
      validate(void) const;

      uint8_t*
      serializeFields(uint8_t* bfr__) const;

      uint16_t
      deserializeFields(const uint8_t* bfr__, uint16_t size__);

      uint16_t
      reverseDeserializeFields(const uint8_t* bfr__, uint16_t size__);

      uint16_t
      getId(void) const
      {
        return TransportBindings::getIdStatic();
      }

      const char*
      getName(void) const
      {
        return "TransportBindings";
      }

      unsigned
      getFixedSerializationSize(void) const
      {
        return 2;
      }

      unsigned
      getVariableSerializationSize(void) const
      {
        return IMC::getSerializationSize(consumer);
      }

      void
      fieldsToJSON(std::ostream& os__, unsigned nindent__) const;
    };

    //! Restart System.
    class RestartSystem: public Message
    {
    public:

      static uint16_t
      getIdStatic(void)
      {
        return 9;
      }

      RestartSystem(void);

      Message*
      clone(void) const
      {
        return new RestartSystem(*this);
      }

      void
      clear(void);

      int
      validate(void) const;

      uint8_t*
      serializeFields(uint8_t* bfr__) const;

      uint16_t
      deserializeFields(const uint8_t* bfr__, uint16_t size__);

      uint16_t
      reverseDeserializeFields(const uint8_t* bfr__, uint16_t size__);

      uint16_t
      getId(void) const
      {
        return RestartSystem::getIdStatic();
      }

      const char*
      getName(void) const
      {
        return "RestartSystem";
      }

      unsigned
      getFixedSerializationSize(void) const
      {
        return 0;
      }
    };

    //! Device Calibration Control.
    class DevCalibrationControl: public Message
    {
    public:
      //! Operation.
      enum OperationEnum
      {
        //! Start.
        DCAL_START = 0,
        //! Stop.
        DCAL_STOP = 1,
        //! Perform Next Calibration Step.
        DCAL_STEP_NEXT = 2,
        //! Perform Previous Calibration Step.
        DCAL_STEP_PREVIOUS = 3
      };

      //! Operation.
      uint8_t op;

      static uint16_t
      getIdStatic(void)
      {
        return 12;
      }

      DevCalibrationControl(void);

      Message*
      clone(void) const
      {
        return new DevCalibrationControl(*this);
      }

      void
      clear(void);

      bool
      fieldsEqual(const Message& msg__) const;

      int
      validate(void) const;

      uint8_t*
      serializeFields(uint8_t* bfr__) const;

      uint16_t
      deserializeFields(const uint8_t* bfr__, uint16_t size__);

      uint16_t
      reverseDeserializeFields(const uint8_t* bfr__, uint16_t size__);

      uint16_t
      getId(void) const
      {
        return DevCalibrationControl::getIdStatic();
      }

      const char*
      getName(void) const
      {
        return "DevCalibrationControl";
      }

      unsigned
      getFixedSerializationSize(void) const
      {
        return 1;
      }

      void
      fieldsToJSON(std::ostream& os__, unsigned nindent__) const;
    };

    //! Device Calibration State.
    class DevCalibrationState: public Message
    {
    public:
      //! Flags.
      enum FlagsBits
      {
        //! Previous Step Not Supported.
        DCS_PREVIOUS_NOT_SUPPORTED = 0x01,
        //! Next Step Not Supported.
        DCS_NEXT_NOT_SUPPORTED = 0x02,
        //! Waiting Device Calibration Control.
        DCS_WAITING_CONTROL = 0x04,
        //! Calibration Error.
        DCS_ERROR = 0x08,
        //! Calibration Procedure Completed.
        DCS_COMPLETED = 0x10
      };

      //! Total Steps.
      uint8_t total_steps;
      //! Current Step Number.
      uint8_t step_number;
      //! Description.
      std::string step;
      //! Flags.
      uint8_t flags;

      static uint16_t
      getIdStatic(void)
      {
        return 13;
      }

      DevCalibrationState(void);

      Message*
      clone(void) const
      {
        return new DevCalibrationState(*this);
      }

      void
      clear(void);

      bool
      fieldsEqual(const Message& msg__) const;

      int
      validate(void) const;

      uint8_t*
      serializeFields(uint8_t* bfr__) const;

      uint16_t
      deserializeFields(const uint8_t* bfr__, uint16_t size__);

      uint16_t
      reverseDeserializeFields(const uint8_t* bfr__, uint16_t size__);

      uint16_t
      getId(void) const
      {
        return DevCalibrationState::getIdStatic();
      }

      const char*
      getName(void) const
      {
        return "DevCalibrationState";
      }

      unsigned
      getFixedSerializationSize(void) const
      {
        return 3;
      }

      unsigned
      getVariableSerializationSize(void) const
      {
        return IMC::getSerializationSize(step);
      }

      void
      fieldsToJSON(std::ostream& os__, unsigned nindent__) const;
    };

    //! Entity Activation State.
    class EntityActivationState: public Message
    {
    public:
      //! State.
      enum StateEnum
      {
        //! Entity is Inactive.
        EAS_INACTIVE = 0,
        //! Entity is Active.
        EAS_ACTIVE = 1,
        //! Activation in Progress.
        EAS_ACT_IP = 2,
        //! Activation Completed.
        EAS_ACT_DONE = 3,
        //! Activation Failed.
        EAS_ACT_FAIL = 4,
        //! Deactivation In Progress.
        EAS_DEACT_IP = 5,
        //! Deactivation Completed.
        EAS_DEACT_DONE = 6,
        //! Deactivation Failed.
        EAS_DEACT_FAIL = 7
      };

      //! State.
      uint8_t state;
      //! Error.
      std::string error;

      static uint16_t
      getIdStatic(void)
      {
        return 14;
      }

      EntityActivationState(void);

      Message*
      clone(void) const
      {
        return new EntityActivationState(*this);
      }

      void
      clear(void);

      bool
      fieldsEqual(const Message& msg__) const;

      int
      validate(void) const;

      uint8_t*
      serializeFields(uint8_t* bfr__) const;

      uint16_t
      deserializeFields(const uint8_t* bfr__, uint16_t size__);

      uint16_t
      reverseDeserializeFields(const uint8_t* bfr__, uint16_t size__);

      uint16_t
      getId(void) const
      {
        return EntityActivationState::getIdStatic();
      }

      const char*
      getName(void) const
      {
        return "EntityActivationState";
      }

      unsigned
      getFixedSerializationSize(void) const
      {
        return 1;
      }

      unsigned
      getVariableSerializationSize(void) const
      {
        return IMC::getSerializationSize(error);
      }

      void
      fieldsToJSON(std::ostream& os__, unsigned nindent__) const;
    };

    //! Query Entity Activation State.
    class QueryEntityActivationState: public Message
    {
    public:

      static uint16_t
      getIdStatic(void)
      {
        return 15;
      }

      QueryEntityActivationState(void);

      Message*
      clone(void) const
      {
        return new QueryEntityActivationState(*this);
      }

      void
      clear(void);

      int
      validate(void) const;

      uint8_t*
      serializeFields(uint8_t* bfr__) const;

      uint16_t
      deserializeFields(const uint8_t* bfr__, uint16_t size__);

      uint16_t
      reverseDeserializeFields(const uint8_t* bfr__, uint16_t size__);

      uint16_t
      getId(void) const
      {
        return QueryEntityActivationState::getIdStatic();
      }

      const char*
      getName(void) const
      {
        return "QueryEntityActivationState";
      }

      unsigned
      getFixedSerializationSize(void) const
      {
        return 0;
      }
    };

    //! Vehicle Operational Limits.
    class VehicleOperationalLimits: public Message
    {
    public:
      //! Action on the vehicle operational limits.
      enum ActiononthevehicleoperationallimitsEnum
      {
        //! Request.
        OP_REQUEST = 0,
        //! Set.
        OP_SET = 1,
        //! Report.
        OP_REPORT = 2
      };

      //! Action on the vehicle operational limits.
      uint8_t op;
      //! Minimum speed.
      fp32_t speed_min;
      //! Maximum speed.
      fp32_t speed_max;
      //! Longitudinal maximum acceleration.
      fp32_t long_accel;
      //! Maximum MSL altitude.
      fp32_t alt_max_msl;
      //! Maximum Dive Rate Speed Fraction.
      fp32_t dive_fraction_max;
      //! Maximum Climb Rate Speed Fraction.
      fp32_t climb_fraction_max;
      //! Bank limit.
      fp32_t bank_max;
      //! Bank rate limit.
      fp32_t p_max;
      //! Minimum pitch angle.
      fp32_t pitch_min;
      //! Maximum pitch angle.
      fp32_t pitch_max;
      //! Maximum pitch rate.
      fp32_t q_max;
      //! Minimum load factor.
      fp32_t g_min;
      //! Maximum load factor.
      fp32_t g_max;
      //! Maximum lateral load factor.
      fp32_t g_lat_max;
      //! Minimum RPMs.
      fp32_t rpm_min;
      //! Maximum RPMs.
      fp32_t rpm_max;
      //! Maximum RPM rate.
      fp32_t rpm_rate_max;

      static uint16_t
      getIdStatic(void)
      {
        return 16;
      }

      VehicleOperationalLimits(void);

      Message*
      clone(void) const
      {
        return new VehicleOperationalLimits(*this);
      }

      void
      clear(void);

      bool
      fieldsEqual(const Message& msg__) const;

      int
      validate(void) const;

      uint8_t*
      serializeFields(uint8_t* bfr__) const;

      uint16_t
      deserializeFields(const uint8_t* bfr__, uint16_t size__);

      uint16_t
      reverseDeserializeFields(const uint8_t* bfr__, uint16_t size__);

      uint16_t
      getId(void) const
      {
        return VehicleOperationalLimits::getIdStatic();
      }

      const char*
      getName(void) const
      {
        return "VehicleOperationalLimits";
      }

      unsigned
      getFixedSerializationSize(void) const
      {
        return 69;
      }

      void
      fieldsToJSON(std::ostream& os__, unsigned nindent__) const;
    };

    //! Message List.
    class MsgList: public Message
    {
    public:
      //! Messages.
      MessageList<Message> msgs;

      static uint16_t
      getIdStatic(void)
      {
        return 20;
      }

      MsgList(void);

      Message*
      clone(void) const
      {
        return new MsgList(*this);
      }

      void
      clear(void);

      bool
      fieldsEqual(const Message& msg__) const;

      int
      validate(void) const;

      uint8_t*
      serializeFields(uint8_t* bfr__) const;

      uint16_t
      deserializeFields(const uint8_t* bfr__, uint16_t size__);

      uint16_t
      reverseDeserializeFields(const uint8_t* bfr__, uint16_t size__);

      uint16_t
      getId(void) const
      {
        return MsgList::getIdStatic();
      }

      const char*
      getName(void) const
      {
        return "MsgList";
      }

      unsigned
      getFixedSerializationSize(void) const
      {
        return 0;
      }

      unsigned
      getVariableSerializationSize(void) const
      {
        return msgs.getSerializationSize();
      }

      void
      fieldsToJSON(std::ostream& os__, unsigned nindent__) const;

    protected:
      void
      setTimeStampNested(double value__);

      void
      setSourceNested(uint16_t value__);

      void
      setSourceEntityNested(uint8_t value__);

      void
      setDestinationNested(uint16_t value__);

      void
      setDestinationEntityNested(uint8_t value__);
    };

    //! Simulated State.
    class SimulatedState: public Message
    {
    public:
      //! Latitude (WGS-84).
      fp64_t lat;
      //! Longitude (WGS-84).
      fp64_t lon;
      //! Height (WGS-84).
      fp32_t height;
      //! Offset north (m).
      fp32_t x;
      //! Offset east (m).
      fp32_t y;
      //! Offset down (m).
      fp32_t z;
      //! Rotation over x axis.
      fp32_t phi;
      //! Rotation over y axis.
      fp32_t theta;
      //! Rotation over z axis.
      fp32_t psi;
      //! Body-Fixed xx Linear Velocity.
      fp32_t u;
      //! Body-Fixed yy Linear Velocity.
      fp32_t v;
      //! Body-Fixed zz Linear Velocity.
      fp32_t w;
      //! Angular Velocity in x.
      fp32_t p;
      //! Angular Velocity in y.
      fp32_t q;
      //! Angular Velocity in z.
      fp32_t r;
      //! Stream Velocity X (North).
      fp32_t svx;
      //! Stream Velocity Y (East).
      fp32_t svy;
      //! Stream Velocity Z (Down).
      fp32_t svz;

      static uint16_t
      getIdStatic(void)
      {
        return 50;
      }

      SimulatedState(void);

      Message*
      clone(void) const
      {
        return new SimulatedState(*this);
      }

      void
      clear(void);

      bool
      fieldsEqual(const Message& msg__) const;

      int
      validate(void) const;

      uint8_t*
      serializeFields(uint8_t* bfr__) const;

      uint16_t
      deserializeFields(const uint8_t* bfr__, uint16_t size__);

      uint16_t
      reverseDeserializeFields(const uint8_t* bfr__, uint16_t size__);

      uint16_t
      getId(void) const
      {
        return SimulatedState::getIdStatic();
      }

      const char*
      getName(void) const
      {
        return "SimulatedState";
      }

      unsigned
      getFixedSerializationSize(void) const
      {
        return 80;
      }

      void
      fieldsToJSON(std::ostream& os__, unsigned nindent__) const;
    };

    //! Leak Simulation.
    class LeakSimulation: public Message
    {
    public:
      //! Operation.
      enum OperationEnum
      {
        //! Leaks Off.
        LSIM_OFF = 0,
        //! Leaks On.
        LSIM_ON = 1
      };

      //! Operation.
      uint8_t op;
      //! Leak Entities.
      std::string entities;

      static uint16_t
      getIdStatic(void)
      {
        return 51;
      }

      LeakSimulation(void);

      Message*
      clone(void) const
      {
        return new LeakSimulation(*this);
      }

      void
      clear(void);

      bool
      fieldsEqual(const Message& msg__) const;

      int
      validate(void) const;

      uint8_t*
      serializeFields(uint8_t* bfr__) const;

      uint16_t
      deserializeFields(const uint8_t* bfr__, uint16_t size__);

      uint16_t
      reverseDeserializeFields(const uint8_t* bfr__, uint16_t size__);

      uint16_t
      getId(void) const
      {
        return LeakSimulation::getIdStatic();
      }

      const char*
      getName(void) const
      {
        return "LeakSimulation";
      }

      unsigned
      getFixedSerializationSize(void) const
      {
        return 1;
      }

      unsigned
      getVariableSerializationSize(void) const
      {
        return IMC::getSerializationSize(entities);
      }

      void
      fieldsToJSON(std::ostream& os__, unsigned nindent__) const;
    };

    //! Underwater Acoustics Simulation.
    class UASimulation: public Message
    {
    public:
      //! Type.
      enum TypeEnum
      {
        //! Data Transmission.
        UAS_DATA = 0,
        //! Ping.
        UAS_PING = 1,
        //! Ping Reply.
        UAS_PING_REPLY = 2
      };

      //! Type.
      uint8_t type;
      //! Transmission Speed.
      uint16_t speed;
      //! Data.
      std::vector<char> data;

      static uint16_t
      getIdStatic(void)
      {
        return 52;
      }

      UASimulation(void);

      Message*
      clone(void) const
      {
        return new UASimulation(*this);
      }

      void
      clear(void);

      bool
      fieldsEqual(const Message& msg__) const;

      int
      validate(void) const;

      uint8_t*
      serializeFields(uint8_t* bfr__) const;

      uint16_t
      deserializeFields(const uint8_t* bfr__, uint16_t size__);

      uint16_t
      reverseDeserializeFields(const uint8_t* bfr__, uint16_t size__);

      uint16_t
      getId(void) const
      {
        return UASimulation::getIdStatic();
      }

      const char*
      getName(void) const
      {
        return "UASimulation";
      }

      unsigned
      getFixedSerializationSize(void) const
      {
        return 3;
      }

      unsigned
      getVariableSerializationSize(void) const
      {
        return IMC::getSerializationSize(data);
      }

      void
      fieldsToJSON(std::ostream& os__, unsigned nindent__) const;
    };

    //! Dynamics Simulation Parameters.
    class DynamicsSimParam: public Message
    {
    public:
      //! Action on the Vehicle Simulation Parameters.
      enum ActionontheVehicleSimulationParametersEnum
      {
        //! Request.
        OP_REQUEST = 0,
        //! Set.
        OP_SET = 1,
        //! Report.
        OP_REPORT = 2
      };

      //! Action on the Vehicle Simulation Parameters.
      uint8_t op;
      //! TAS to Longitudinal Acceleration Gain.
      fp32_t tas2acc_pgain;
      //! Bank to Bank Rate Gain.
      fp32_t bank2p_pgain;

      static uint16_t
      getIdStatic(void)
      {
        return 53;
      }

      DynamicsSimParam(void);

      Message*
      clone(void) const
      {
        return new DynamicsSimParam(*this);
      }

      void
      clear(void);

      bool
      fieldsEqual(const Message& msg__) const;

      int
      validate(void) const;

      uint8_t*
      serializeFields(uint8_t* bfr__) const;

      uint16_t
      deserializeFields(const uint8_t* bfr__, uint16_t size__);

      uint16_t
      reverseDeserializeFields(const uint8_t* bfr__, uint16_t size__);

      uint16_t
      getId(void) const
      {
        return DynamicsSimParam::getIdStatic();
      }

      const char*
      getName(void) const
      {
        return "DynamicsSimParam";
      }

      unsigned
      getFixedSerializationSize(void) const
      {
        return 9;
      }

      void
      fieldsToJSON(std::ostream& os__, unsigned nindent__) const;
    };

    //! Storage Usage.
    class StorageUsage: public Message
    {
    public:
      //! Available.
      uint32_t available;
      //! Usage.
      uint8_t value;

      static uint16_t
      getIdStatic(void)
      {
        return 100;
      }

      StorageUsage(void);

      Message*
      clone(void) const
      {
        return new StorageUsage(*this);
      }

      void
      clear(void);

      bool
      fieldsEqual(const Message& msg__) const;

      int
      validate(void) const;

      uint8_t*
      serializeFields(uint8_t* bfr__) const;

      uint16_t
      deserializeFields(const uint8_t* bfr__, uint16_t size__);

      uint16_t
      reverseDeserializeFields(const uint8_t* bfr__, uint16_t size__);

      uint16_t
      getId(void) const
      {
        return StorageUsage::getIdStatic();
      }

      const char*
      getName(void) const
      {
        return "StorageUsage";
      }

      unsigned
      getFixedSerializationSize(void) const
      {
        return 5;
      }

      fp64_t
      getValueFP(void) const;

      void
      setValueFP(fp64_t val);

      void
      fieldsToJSON(std::ostream& os__, unsigned nindent__) const;
    };

    //! Cache Control.
    class CacheControl: public Message
    {
    public:
      //! Control Operation.
      enum ControlOperationEnum
      {
        //! Store.
        COP_STORE = 0,
        //! Load.
        COP_LOAD = 1,
        //! Clear.
        COP_CLEAR = 2,
        //! Copy Snapshot.
        COP_COPY = 3,
        //! Snapshot Copy Complete.
        COP_COPY_COMPLETE = 4
      };

      //! Control Operation.
      uint8_t op;
      //! Snapshot destination.
      std::string snapshot;
      //! Message.
      InlineMessage<Message> message;

      static uint16_t
      getIdStatic(void)
      {
        return 101;
      }

      CacheControl(void);

      Message*
      clone(void) const
      {
        return new CacheControl(*this);
      }

      void
      clear(void);

      bool
      fieldsEqual(const Message& msg__) const;

      int
      validate(void) const;

      uint8_t*
      serializeFields(uint8_t* bfr__) const;

      uint16_t
      deserializeFields(const uint8_t* bfr__, uint16_t size__);

      uint16_t
      reverseDeserializeFields(const uint8_t* bfr__, uint16_t size__);

      uint16_t
      getId(void) const
      {
        return CacheControl::getIdStatic();
      }

      const char*
      getName(void) const
      {
        return "CacheControl";
      }

      unsigned
      getFixedSerializationSize(void) const
      {
        return 1;
      }

      unsigned
      getVariableSerializationSize(void) const
      {
        return IMC::getSerializationSize(snapshot) + message.getSerializationSize();
      }

      void
      fieldsToJSON(std::ostream& os__, unsigned nindent__) const;

    protected:
      void
      setTimeStampNested(double value__);

      void
      setSourceNested(uint16_t value__);

      void
      setSourceEntityNested(uint8_t value__);

      void
      setDestinationNested(uint16_t value__);

      void
      setDestinationEntityNested(uint8_t value__);
    };

    //! Logging Control.
    class LoggingControl: public Message
    {
    public:
      //! Control Operation.
      enum ControlOperationEnum
      {
        //! Request Start of Logging.
        COP_REQUEST_START = 0,
        //! Logging Started.
        COP_STARTED = 1,
        //! Request Logging Stop.
        COP_REQUEST_STOP = 2,
        //! Logging Stopped.
        COP_STOPPED = 3,
        //! Request Current Log Name.
        COP_REQUEST_CURRENT_NAME = 4,
        //! Current Log Name.
        COP_CURRENT_NAME = 5
      };

      //! Control Operation.
      uint8_t op;
      //! Log Label / Path.
      std::string name;

      static uint16_t
      getIdStatic(void)
      {
        return 102;
      }

      LoggingControl(void);

      Message*
      clone(void) const
      {
        return new LoggingControl(*this);
      }

      void
      clear(void);

      bool
      fieldsEqual(const Message& msg__) const;

      int
      validate(void) const;

      uint8_t*
      serializeFields(uint8_t* bfr__) const;

      uint16_t
      deserializeFields(const uint8_t* bfr__, uint16_t size__);

      uint16_t
      reverseDeserializeFields(const uint8_t* bfr__, uint16_t size__);

      uint16_t
      getId(void) const
      {
        return LoggingControl::getIdStatic();
      }

      const char*
      getName(void) const
      {
        return "LoggingControl";
      }

      unsigned
      getFixedSerializationSize(void) const
      {
        return 1;
      }

      unsigned
      getVariableSerializationSize(void) const
      {
        return IMC::getSerializationSize(name);
      }

      void
      fieldsToJSON(std::ostream& os__, unsigned nindent__) const;
    };

    //! Log Book Entry.
    class LogBookEntry: public Message
    {
    public:
      //! Type.
      enum TypeEnum
      {
        //! Information.
        LBET_INFO = 0,
        //! Warning.
        LBET_WARNING = 1,
        //! Error.
        LBET_ERROR = 2,
        //! Critical.
        LBET_CRITICAL = 3,
        //! Debug.
        LBET_DEBUG = 4
      };

      //! Type.
      uint8_t type;
      //! Timestamp.
      fp64_t htime;
      //! Context.
      std::string context;
      //! Text.
      std::string text;

      static uint16_t
      getIdStatic(void)
      {
        return 103;
      }

      LogBookEntry(void);

      Message*
      clone(void) const
      {
        return new LogBookEntry(*this);
      }

      void
      clear(void);

      bool
      fieldsEqual(const Message& msg__) const;

      int
      validate(void) const;

      uint8_t*
      serializeFields(uint8_t* bfr__) const;

      uint16_t
      deserializeFields(const uint8_t* bfr__, uint16_t size__);

      uint16_t
      reverseDeserializeFields(const uint8_t* bfr__, uint16_t size__);

      uint16_t
      getId(void) const
      {
        return LogBookEntry::getIdStatic();
      }

      const char*
      getName(void) const
      {
        return "LogBookEntry";
      }

      unsigned
      getFixedSerializationSize(void) const
      {
        return 9;
      }

      unsigned
      getVariableSerializationSize(void) const
      {
        return IMC::getSerializationSize(context) + IMC::getSerializationSize(text);
      }

      void
      fieldsToJSON(std::ostream& os__, unsigned nindent__) const;
    };

    //! Log Book Control.
    class LogBookControl: public Message
    {
    public:
      //! Command.
      enum CommandEnum
      {
        //! Get.
        LBC_GET = 0,
        //! Clear.
        LBC_CLEAR = 1,
        //! Get Errors.
        LBC_GET_ERR = 2,
        //! Reply.
        LBC_REPLY = 3
      };

      //! Command.
      uint8_t command;
      //! Timestamp.
      fp64_t htime;
      //! Messages.
      MessageList<LogBookEntry> msg;

      static uint16_t
      getIdStatic(void)
      {
        return 104;
      }

      LogBookControl(void);

      Message*
      clone(void) const
      {
        return new LogBookControl(*this);
      }

      void
      clear(void);

      bool
      fieldsEqual(const Message& msg__) const;

      int
      validate(void) const;

      uint8_t*
      serializeFields(uint8_t* bfr__) const;

      uint16_t
      deserializeFields(const uint8_t* bfr__, uint16_t size__);

      uint16_t
      reverseDeserializeFields(const uint8_t* bfr__, uint16_t size__);

      uint16_t
      getId(void) const
      {
        return LogBookControl::getIdStatic();
      }

      const char*
      getName(void) const
      {
        return "LogBookControl";
      }

      unsigned
      getFixedSerializationSize(void) const
      {
        return 9;
      }

      unsigned
      getVariableSerializationSize(void) const
      {
        return msg.getSerializationSize();
      }

      void
      fieldsToJSON(std::ostream& os__, unsigned nindent__) const;

    protected:
      void
      setTimeStampNested(double value__);

      void
      setSourceNested(uint16_t value__);

      void
      setSourceEntityNested(uint8_t value__);

      void
      setDestinationNested(uint16_t value__);

      void
      setDestinationEntityNested(uint8_t value__);
    };

    //! Replay Control.
    class ReplayControl: public Message
    {
    public:
      //! Operation.
      enum OperationEnum
      {
        //! Start.
        ROP_START = 0,
        //! Stop.
        ROP_STOP = 1,
        //! Pause.
        ROP_PAUSE = 2,
        //! Resume.
        ROP_RESUME = 3
      };

      //! Operation.
      uint8_t op;
      //! File To Replay.
      std::string file;

      static uint16_t
      getIdStatic(void)
      {
        return 105;
      }

      ReplayControl(void);

      Message*
      clone(void) const
      {
        return new ReplayControl(*this);
      }

      void
      clear(void);

      bool
      fieldsEqual(const Message& msg__) const;

      int
      validate(void) const;

      uint8_t*
      serializeFields(uint8_t* bfr__) const;

      uint16_t
      deserializeFields(const uint8_t* bfr__, uint16_t size__);

      uint16_t
      reverseDeserializeFields(const uint8_t* bfr__, uint16_t size__);

      uint16_t
      getId(void) const
      {
        return ReplayControl::getIdStatic();
      }

      const char*
      getName(void) const
      {
        return "ReplayControl";
      }

      unsigned
      getFixedSerializationSize(void) const
      {
        return 1;
      }

      unsigned
      getVariableSerializationSize(void) const
      {
        return IMC::getSerializationSize(file);
      }

      void
      fieldsToJSON(std::ostream& os__, unsigned nindent__) const;
    };

    //! Clock Control.
    class ClockControl: public Message
    {
    public:
      //! Operation.
      enum OperationEnum
      {
        //! Execute Sync..
        COP_SYNC_EXEC = 0,
        //! Request Sync..
        COP_SYNC_REQUEST = 1,
        //! Sync. Started.
        COP_SYNC_STARTED = 2,
        //! Sync. done.
        COP_SYNC_DONE = 3,
        //! Set Timezone .
        COP_SET_TZ = 4,
        //! Timezone Setup.
        COP_SET_TZ_DONE = 5
      };

      //! Operation.
      uint8_t op;
      //! Clock.
      fp64_t clock;
      //! Timezone.
      int8_t tz;

      static uint16_t
      getIdStatic(void)
      {
        return 106;
      }

      ClockControl(void);

      Message*
      clone(void) const
      {
        return new ClockControl(*this);
      }

      void
      clear(void);

      bool
      fieldsEqual(const Message& msg__) const;

      int
      validate(void) const;

      uint8_t*
      serializeFields(uint8_t* bfr__) const;

      uint16_t
      deserializeFields(const uint8_t* bfr__, uint16_t size__);

      uint16_t
      reverseDeserializeFields(const uint8_t* bfr__, uint16_t size__);

      uint16_t
      getId(void) const
      {
        return ClockControl::getIdStatic();
      }

      const char*
      getName(void) const
      {
        return "ClockControl";
      }

      unsigned
      getFixedSerializationSize(void) const
      {
        return 10;
      }

      void
      fieldsToJSON(std::ostream& os__, unsigned nindent__) const;
    };

    //! Historic CTD.
    class HistoricCTD: public Message
    {
    public:
      //! Conductivity.
      fp32_t conductivity;
      //! Temperature.
      fp32_t temperature;
      //! Depth.
      fp32_t depth;

      static uint16_t
      getIdStatic(void)
      {
        return 107;
      }

      HistoricCTD(void);

      Message*
      clone(void) const
      {
        return new HistoricCTD(*this);
      }

      void
      clear(void);

      bool
      fieldsEqual(const Message& msg__) const;

      int
      validate(void) const;

      uint8_t*
      serializeFields(uint8_t* bfr__) const;

      uint16_t
      deserializeFields(const uint8_t* bfr__, uint16_t size__);

      uint16_t
      reverseDeserializeFields(const uint8_t* bfr__, uint16_t size__);

      uint16_t
      getId(void) const
      {
        return HistoricCTD::getIdStatic();
      }

      const char*
      getName(void) const
      {
        return "HistoricCTD";
      }

      unsigned
      getFixedSerializationSize(void) const
      {
        return 12;
      }

      void
      fieldsToJSON(std::ostream& os__, unsigned nindent__) const;
    };

    //! Historic Telemetry.
    class HistoricTelemetry: public Message
    {
    public:
      //! Altitude.
      fp32_t altitude;
      //! Roll.
      uint16_t roll;
      //! Pitch.
      uint16_t pitch;
      //! Yaw.
      uint16_t yaw;
      //! Speed.
      int16_t speed;

      static uint16_t
      getIdStatic(void)
      {
        return 108;
      }

      HistoricTelemetry(void);

      Message*
      clone(void) const
      {
        return new HistoricTelemetry(*this);
      }

      void
      clear(void);

      bool
      fieldsEqual(const Message& msg__) const;

      int
      validate(void) const;

      uint8_t*
      serializeFields(uint8_t* bfr__) const;

      uint16_t
      deserializeFields(const uint8_t* bfr__, uint16_t size__);

      uint16_t
      reverseDeserializeFields(const uint8_t* bfr__, uint16_t size__);

      uint16_t
      getId(void) const
      {
        return HistoricTelemetry::getIdStatic();
      }

      const char*
      getName(void) const
      {
        return "HistoricTelemetry";
      }

      unsigned
      getFixedSerializationSize(void) const
      {
        return 12;
      }

      void
      fieldsToJSON(std::ostream& os__, unsigned nindent__) const;
    };

    //! Historic Sonar Data.
    class HistoricSonarData: public Message
    {
    public:
      //! Encoding.
      enum EncodingEnum
      {
        //! One Byte Per Pixel.
        ENC_ONE_BYTE_PER_PIXEL = 0,
        //! PNG compressed image.
        ENC_PNG = 1,
        //! JPEG compressed image.
        ENC_JPEG = 2
      };

      //! Altitude.
      fp32_t altitude;
      //! Width.
      fp32_t width;
      //! Length.
      fp32_t length;
      //! Bearing.
      fp32_t bearing;
      //! Pixels Per Line.
      int16_t pxl;
      //! Encoding.
      uint8_t encoding;
      //! SonarData.
      std::vector<char> sonar_data;

      static uint16_t
      getIdStatic(void)
      {
        return 109;
      }

      HistoricSonarData(void);

      Message*
      clone(void) const
      {
        return new HistoricSonarData(*this);
      }

      void
      clear(void);

      bool
      fieldsEqual(const Message& msg__) const;

      int
      validate(void) const;

      uint8_t*
      serializeFields(uint8_t* bfr__) const;

      uint16_t
      deserializeFields(const uint8_t* bfr__, uint16_t size__);

      uint16_t
      reverseDeserializeFields(const uint8_t* bfr__, uint16_t size__);

      uint16_t
      getId(void) const
      {
        return HistoricSonarData::getIdStatic();
      }

      const char*
      getName(void) const
      {
        return "HistoricSonarData";
      }

      unsigned
      getFixedSerializationSize(void) const
      {
        return 19;
      }

      unsigned
      getVariableSerializationSize(void) const
      {
        return IMC::getSerializationSize(sonar_data);
      }

      void
      fieldsToJSON(std::ostream& os__, unsigned nindent__) const;
    };

    //! Historic Event.
    class HistoricEvent: public Message
    {
    public:
      //! Event Type.
      enum EventTypeEnum
      {
        //! Information.
        EVTYPE_INFO = 0,
        //! Error.
        EVTYPE_ERROR = 1
      };

      //! Event.
      std::string text;
      //! Event Type.
      uint8_t type;

      static uint16_t
      getIdStatic(void)
      {
        return 110;
      }

      HistoricEvent(void);

      Message*
      clone(void) const
      {
        return new HistoricEvent(*this);
      }

      void
      clear(void);

      bool
      fieldsEqual(const Message& msg__) const;

      int
      validate(void) const;

      uint8_t*
      serializeFields(uint8_t* bfr__) const;

      uint16_t
      deserializeFields(const uint8_t* bfr__, uint16_t size__);

      uint16_t
      reverseDeserializeFields(const uint8_t* bfr__, uint16_t size__);

      uint16_t
      getId(void) const
      {
        return HistoricEvent::getIdStatic();
      }

      const char*
      getName(void) const
      {
        return "HistoricEvent";
      }

      unsigned
      getFixedSerializationSize(void) const
      {
        return 1;
      }

      unsigned
      getVariableSerializationSize(void) const
      {
        return IMC::getSerializationSize(text);
      }

      void
      fieldsToJSON(std::ostream& os__, unsigned nindent__) const;
    };

    //! Heartbeat.
    class Heartbeat: public Message
    {
    public:

      static uint16_t
      getIdStatic(void)
      {
        return 150;
      }

      Heartbeat(void);

      Message*
      clone(void) const
      {
        return new Heartbeat(*this);
      }

      void
      clear(void);

      int
      validate(void) const;

      uint8_t*
      serializeFields(uint8_t* bfr__) const;

      uint16_t
      deserializeFields(const uint8_t* bfr__, uint16_t size__);

      uint16_t
      reverseDeserializeFields(const uint8_t* bfr__, uint16_t size__);

      uint16_t
      getId(void) const
      {
        return Heartbeat::getIdStatic();
      }

      const char*
      getName(void) const
      {
        return "Heartbeat";
      }

      unsigned
      getFixedSerializationSize(void) const
      {
        return 0;
      }
    };

    //! Announce.
    class Announce: public Message
    {
    public:
      //! System Name.
      std::string sys_name;
      //! System Type.
      uint8_t sys_type;
      //! Control Owner.
      uint16_t owner;
      //! Latitude WGS-84.
      fp64_t lat;
      //! Longitude WGS-84.
      fp64_t lon;
      //! Height WGS-84.
      fp32_t height;
      //! Services.
      std::string services;

      static uint16_t
      getIdStatic(void)
      {
        return 151;
      }

      Announce(void);

      Message*
      clone(void) const
      {
        return new Announce(*this);
      }

      void
      clear(void);

      bool
      fieldsEqual(const Message& msg__) const;

      int
      validate(void) const;

      uint8_t*
      serializeFields(uint8_t* bfr__) const;

      uint16_t
      deserializeFields(const uint8_t* bfr__, uint16_t size__);

      uint16_t
      reverseDeserializeFields(const uint8_t* bfr__, uint16_t size__);

      uint16_t
      getId(void) const
      {
        return Announce::getIdStatic();
      }

      const char*
      getName(void) const
      {
        return "Announce";
      }

      unsigned
      getFixedSerializationSize(void) const
      {
        return 23;
      }

      unsigned
      getVariableSerializationSize(void) const
      {
        return IMC::getSerializationSize(sys_name) + IMC::getSerializationSize(services);
      }

      void
      fieldsToJSON(std::ostream& os__, unsigned nindent__) const;
    };

    //! Announce Service.
    class AnnounceService: public Message
    {
    public:
      //! ServiceType.
      enum ServiceTypeBits
      {
        //! External.
        SRV_TYPE_EXTERNAL = 0x01,
        //! Local.
        SRV_TYPE_LOCAL = 0x02
      };

      //! Service.
      std::string service;
      //! ServiceType.
      uint8_t service_type;

      static uint16_t
      getIdStatic(void)
      {
        return 152;
      }

      AnnounceService(void);

      Message*
      clone(void) const
      {
        return new AnnounceService(*this);
      }

      void
      clear(void);

      bool
      fieldsEqual(const Message& msg__) const;

      int
      validate(void) const;

      uint8_t*
      serializeFields(uint8_t* bfr__) const;

      uint16_t
      deserializeFields(const uint8_t* bfr__, uint16_t size__);

      uint16_t
      reverseDeserializeFields(const uint8_t* bfr__, uint16_t size__);

      uint16_t
      getId(void) const
      {
        return AnnounceService::getIdStatic();
      }

      const char*
      getName(void) const
      {
        return "AnnounceService";
      }

      unsigned
      getFixedSerializationSize(void) const
      {
        return 1;
      }

      unsigned
      getVariableSerializationSize(void) const
      {
        return IMC::getSerializationSize(service);
      }

      void
      fieldsToJSON(std::ostream& os__, unsigned nindent__) const;
    };

    //! Receive Signal Strength Information.
    class RSSI: public Message
    {
    public:
      //! Value.
      fp32_t value;

      static uint16_t
      getIdStatic(void)
      {
        return 153;
      }

      RSSI(void);

      Message*
      clone(void) const
      {
        return new RSSI(*this);
      }

      void
      clear(void);

      bool
      fieldsEqual(const Message& msg__) const;

      int
      validate(void) const;

      uint8_t*
      serializeFields(uint8_t* bfr__) const;

      uint16_t
      deserializeFields(const uint8_t* bfr__, uint16_t size__);

      uint16_t
      reverseDeserializeFields(const uint8_t* bfr__, uint16_t size__);

      uint16_t
      getId(void) const
      {
        return RSSI::getIdStatic();
      }

      const char*
      getName(void) const
      {
        return "RSSI";
      }

      unsigned
      getFixedSerializationSize(void) const
      {
        return 4;
      }

      fp64_t
      getValueFP(void) const;

      void
      setValueFP(fp64_t val);

      void
      fieldsToJSON(std::ostream& os__, unsigned nindent__) const;
    };

    //! Voltage Standing Wave Ratio.
    class VSWR: public Message
    {
    public:
      //! Value.
      fp32_t value;

      static uint16_t
      getIdStatic(void)
      {
        return 154;
      }

      VSWR(void);

      Message*
      clone(void) const
      {
        return new VSWR(*this);
      }

      void
      clear(void);

      bool
      fieldsEqual(const Message& msg__) const;

      int
      validate(void) const;

      uint8_t*
      serializeFields(uint8_t* bfr__) const;

      uint16_t
      deserializeFields(const uint8_t* bfr__, uint16_t size__);

      uint16_t
      reverseDeserializeFields(const uint8_t* bfr__, uint16_t size__);

      uint16_t
      getId(void) const
      {
        return VSWR::getIdStatic();
      }

      const char*
      getName(void) const
      {
        return "VSWR";
      }

      unsigned
      getFixedSerializationSize(void) const
      {
        return 4;
      }

      fp64_t
      getValueFP(void) const;

      void
      setValueFP(fp64_t val);

      void
      fieldsToJSON(std::ostream& os__, unsigned nindent__) const;
    };

    //! Link Level.
    class LinkLevel: public Message
    {
    public:
      //! Value.
      fp32_t value;

      static uint16_t
      getIdStatic(void)
      {
        return 155;
      }

      LinkLevel(void);

      Message*
      clone(void) const
      {
        return new LinkLevel(*this);
      }

      void
      clear(void);

      bool
      fieldsEqual(const Message& msg__) const;

      int
      validate(void) const;

      uint8_t*
      serializeFields(uint8_t* bfr__) const;

      uint16_t
      deserializeFields(const uint8_t* bfr__, uint16_t size__);

      uint16_t
      reverseDeserializeFields(const uint8_t* bfr__, uint16_t size__);

      uint16_t
      getId(void) const
      {
        return LinkLevel::getIdStatic();
      }

      const char*
      getName(void) const
      {
        return "LinkLevel";
      }

      unsigned
      getFixedSerializationSize(void) const
      {
        return 4;
      }

      fp64_t
      getValueFP(void) const;

      void
      setValueFP(fp64_t val);

      void
      fieldsToJSON(std::ostream& os__, unsigned nindent__) const;
    };

    //! SMS.
    class Sms: public Message
    {
    public:
      //! Number.
      std::string number;
      //! Timeout.
      uint16_t timeout;
      //! Contents.
      std::string contents;

      static uint16_t
      getIdStatic(void)
      {
        return 156;
      }

      Sms(void);

      Message*
      clone(void) const
      {
        return new Sms(*this);
      }

      void
      clear(void);

      bool
      fieldsEqual(const Message& msg__) const;

      int
      validate(void) const;

      uint8_t*
      serializeFields(uint8_t* bfr__) const;

      uint16_t
      deserializeFields(const uint8_t* bfr__, uint16_t size__);

      uint16_t
      reverseDeserializeFields(const uint8_t* bfr__, uint16_t size__);

      uint16_t
      getId(void) const
      {
        return Sms::getIdStatic();
      }

      const char*
      getName(void) const
      {
        return "Sms";
      }

      unsigned
      getFixedSerializationSize(void) const
      {
        return 2;
      }

      unsigned
      getVariableSerializationSize(void) const
      {
        return IMC::getSerializationSize(number) + IMC::getSerializationSize(contents);
      }

      void
      fieldsToJSON(std::ostream& os__, unsigned nindent__) const;
    };

    //! SMS Transmit.
    class SmsTx: public Message
    {
    public:
      //! Sequence Number.
      uint32_t seq;
      //! Destination.
      std::string destination;
      //! Timeout.
      uint16_t timeout;
      //! Data.
      std::vector<char> data;

      static uint16_t
      getIdStatic(void)
      {
        return 157;
      }

      SmsTx(void);

      Message*
      clone(void) const
      {
        return new SmsTx(*this);
      }

      void
      clear(void);

      bool
      fieldsEqual(const Message& msg__) const;

      int
      validate(void) const;

      uint8_t*
      serializeFields(uint8_t* bfr__) const;

      uint16_t
      deserializeFields(const uint8_t* bfr__, uint16_t size__);

      uint16_t
      reverseDeserializeFields(const uint8_t* bfr__, uint16_t size__);

      uint16_t
      getId(void) const
      {
        return SmsTx::getIdStatic();
      }

      const char*
      getName(void) const
      {
        return "SmsTx";
      }

      unsigned
      getFixedSerializationSize(void) const
      {
        return 6;
      }

      unsigned
      getVariableSerializationSize(void) const
      {
        return IMC::getSerializationSize(destination) + IMC::getSerializationSize(data);
      }

      void
      fieldsToJSON(std::ostream& os__, unsigned nindent__) const;
    };

    //! SMS Receive.
    class SmsRx: public Message
    {
    public:
      //! Source.
      std::string source;
      //! Data.
      std::vector<char> data;

      static uint16_t
      getIdStatic(void)
      {
        return 158;
      }

      SmsRx(void);

      Message*
      clone(void) const
      {
        return new SmsRx(*this);
      }

      void
      clear(void);

      bool
      fieldsEqual(const Message& msg__) const;

      int
      validate(void) const;

      uint8_t*
      serializeFields(uint8_t* bfr__) const;

      uint16_t
      deserializeFields(const uint8_t* bfr__, uint16_t size__);

      uint16_t
      reverseDeserializeFields(const uint8_t* bfr__, uint16_t size__);

      uint16_t
      getId(void) const
      {
        return SmsRx::getIdStatic();
      }

      const char*
      getName(void) const
      {
        return "SmsRx";
      }

      unsigned
      getFixedSerializationSize(void) const
      {
        return 0;
      }

      unsigned
      getVariableSerializationSize(void) const
      {
        return IMC::getSerializationSize(source) + IMC::getSerializationSize(data);
      }

      void
      fieldsToJSON(std::ostream& os__, unsigned nindent__) const;
    };

    //! SMS State.
    class SmsState: public Message
    {
    public:
      //! State.
      enum StateEnum
      {
        //! Accepted.
        SMS_ACCEPTED = 0,
        //! Rejected.
        SMS_REJECTED = 1,
        //! Interrupted.
        SMS_INTERRUPTED = 2,
        //! Completed.
        SMS_COMPLETED = 3,
        //! Idle.
        SMS_IDLE = 4,
        //! Transmitting.
        SMS_TRANSMITTING = 5,
        //! Receiving.
        SMS_RECEIVING = 6
      };

      //! Sequence Number.
      uint32_t seq;
      //! State.
      uint8_t state;
      //! Error Message.
      std::string error;

      static uint16_t
      getIdStatic(void)
      {
        return 159;
      }

      SmsState(void);

      Message*
      clone(void) const
      {
        return new SmsState(*this);
      }

      void
      clear(void);

      bool
      fieldsEqual(const Message& msg__) const;

      int
      validate(void) const;

      uint8_t*
      serializeFields(uint8_t* bfr__) const;

      uint16_t
      deserializeFields(const uint8_t* bfr__, uint16_t size__);

      uint16_t
      reverseDeserializeFields(const uint8_t* bfr__, uint16_t size__);

      uint16_t
      getId(void) const
      {
        return SmsState::getIdStatic();
      }

      const char*
      getName(void) const
      {
        return "SmsState";
      }

      unsigned
      getFixedSerializationSize(void) const
      {
        return 5;
      }

      unsigned
      getVariableSerializationSize(void) const
      {
        return IMC::getSerializationSize(error);
      }

      void
      fieldsToJSON(std::ostream& os__, unsigned nindent__) const;
    };

    //! Text Message.
    class TextMessage: public Message
    {
    public:
      //! Origin.
      std::string origin;
      //! Text.
      std::string text;

      static uint16_t
      getIdStatic(void)
      {
        return 160;
      }

      TextMessage(void);

      Message*
      clone(void) const
      {
        return new TextMessage(*this);
      }

      void
      clear(void);

      bool
      fieldsEqual(const Message& msg__) const;

      int
      validate(void) const;

      uint8_t*
      serializeFields(uint8_t* bfr__) const;

      uint16_t
      deserializeFields(const uint8_t* bfr__, uint16_t size__);

      uint16_t
      reverseDeserializeFields(const uint8_t* bfr__, uint16_t size__);

      uint16_t
      getId(void) const
      {
        return TextMessage::getIdStatic();
      }

      const char*
      getName(void) const
      {
        return "TextMessage";
      }

      unsigned
      getFixedSerializationSize(void) const
      {
        return 0;
      }

      unsigned
      getVariableSerializationSize(void) const
      {
        return IMC::getSerializationSize(origin) + IMC::getSerializationSize(text);
      }

      void
      fieldsToJSON(std::ostream& os__, unsigned nindent__) const;
    };

    //! Received Iridium Message.
    class IridiumMsgRx: public Message
    {
    public:
      //! Origin Identifier.
      std::string origin;
      //! Timestamp.
      fp64_t htime;
      //! Latitude Reference.
      fp64_t lat;
      //! Longitude Reference.
      fp64_t lon;
      //! Data.
      std::vector<char> data;

      static uint16_t
      getIdStatic(void)
      {
        return 170;
      }

      IridiumMsgRx(void);

      Message*
      clone(void) const
      {
        return new IridiumMsgRx(*this);
      }

      void
      clear(void);

      bool
      fieldsEqual(const Message& msg__) const;

      int
      validate(void) const;

      uint8_t*
      serializeFields(uint8_t* bfr__) const;

      uint16_t
      deserializeFields(const uint8_t* bfr__, uint16_t size__);

      uint16_t
      reverseDeserializeFields(const uint8_t* bfr__, uint16_t size__);

      uint16_t
      getId(void) const
      {
        return IridiumMsgRx::getIdStatic();
      }

      const char*
      getName(void) const
      {
        return "IridiumMsgRx";
      }

      unsigned
      getFixedSerializationSize(void) const
      {
        return 24;
      }

      unsigned
      getVariableSerializationSize(void) const
      {
        return IMC::getSerializationSize(origin) + IMC::getSerializationSize(data);
      }

      void
      fieldsToJSON(std::ostream& os__, unsigned nindent__) const;
    };

    //! Transmit Iridium Message.
    class IridiumMsgTx: public Message
    {
    public:
      //! Request Identifier.
      uint16_t req_id;
      //! Time to live.
      uint16_t ttl;
      //! Destination Identifier.
      std::string destination;
      //! Data.
      std::vector<char> data;

      static uint16_t
      getIdStatic(void)
      {
        return 171;
      }

      IridiumMsgTx(void);

      Message*
      clone(void) const
      {
        return new IridiumMsgTx(*this);
      }

      void
      clear(void);

      bool
      fieldsEqual(const Message& msg__) const;

      int
      validate(void) const;

      uint8_t*
      serializeFields(uint8_t* bfr__) const;

      uint16_t
      deserializeFields(const uint8_t* bfr__, uint16_t size__);

      uint16_t
      reverseDeserializeFields(const uint8_t* bfr__, uint16_t size__);

      uint16_t
      getId(void) const
      {
        return IridiumMsgTx::getIdStatic();
      }

      const char*
      getName(void) const
      {
        return "IridiumMsgTx";
      }

      unsigned
      getFixedSerializationSize(void) const
      {
        return 4;
      }

      unsigned
      getVariableSerializationSize(void) const
      {
        return IMC::getSerializationSize(destination) + IMC::getSerializationSize(data);
      }

      void
      fieldsToJSON(std::ostream& os__, unsigned nindent__) const;
    };

    //! Iridium Transmission Status.
    class IridiumTxStatus: public Message
    {
    public:
      //! Status Code.
      enum StatusCodeEnum
      {
        //! Successfull transmission.
        TXSTATUS_OK = 1,
        //! Error while trying to transmit message.
        TXSTATUS_ERROR = 2,
        //! Message has been queued for transmission.
        TXSTATUS_QUEUED = 3,
        //! Message is currently being transmitted.
        TXSTATUS_TRANSMIT = 4,
        //! Message's TTL has expired. Transmition cancelled..
        TXSTATUS_EXPIRED = 5
      };

      //! Request Identifier.
      uint16_t req_id;
      //! Status Code.
      uint8_t status;
      //! Status Text.
      std::string text;

      static uint16_t
      getIdStatic(void)
      {
        return 172;
      }

      IridiumTxStatus(void);

      Message*
      clone(void) const
      {
        return new IridiumTxStatus(*this);
      }

      void
      clear(void);

      bool
      fieldsEqual(const Message& msg__) const;

      int
      validate(void) const;

      uint8_t*
      serializeFields(uint8_t* bfr__) const;

      uint16_t
      deserializeFields(const uint8_t* bfr__, uint16_t size__);

      uint16_t
      reverseDeserializeFields(const uint8_t* bfr__, uint16_t size__);

      uint16_t
      getId(void) const
      {
        return IridiumTxStatus::getIdStatic();
      }

      const char*
      getName(void) const
      {
        return "IridiumTxStatus";
      }

      unsigned
      getFixedSerializationSize(void) const
      {
        return 3;
      }

      unsigned
      getVariableSerializationSize(void) const
      {
        return IMC::getSerializationSize(text);
      }

      void
      fieldsToJSON(std::ostream& os__, unsigned nindent__) const;
    };

    //! Group Membership State.
    class GroupMembershipState: public Message
    {
    public:
      //! Group Name.
      std::string group_name;
      //! Communication Links Assertion.
      uint32_t links;

      static uint16_t
      getIdStatic(void)
      {
        return 180;
      }

      GroupMembershipState(void);

      Message*
      clone(void) const
      {
        return new GroupMembershipState(*this);
      }

      void
      clear(void);

      bool
      fieldsEqual(const Message& msg__) const;

      int
      validate(void) const;

      uint8_t*
      serializeFields(uint8_t* bfr__) const;

      uint16_t
      deserializeFields(const uint8_t* bfr__, uint16_t size__);

      uint16_t
      reverseDeserializeFields(const uint8_t* bfr__, uint16_t size__);

      uint16_t
      getId(void) const
      {
        return GroupMembershipState::getIdStatic();
      }

      const char*
      getName(void) const
      {
        return "GroupMembershipState";
      }

      unsigned
      getFixedSerializationSize(void) const
      {
        return 4;
      }

      unsigned
      getVariableSerializationSize(void) const
      {
        return IMC::getSerializationSize(group_name);
      }

      void
      fieldsToJSON(std::ostream& os__, unsigned nindent__) const;
    };

    //! System Group.
    class SystemGroup: public Message
    {
    public:
      //! Group List Action.
      enum GroupListActionEnum
      {
        //! Disband.
        OP_Dis = 0,
        //! Set.
        OP_Set = 1,
        //! Request.
        OP_Req = 2,
        //! Change.
        OP_Chg = 3,
        //! Report.
        OP_Rep = 4,
        //! Force.
        OP_Frc = 5
      };

      //! Group Name.
      std::string groupname;
      //! Group List Action.
      uint8_t action;
      //! Systems Name List.
      std::string grouplist;

      static uint16_t
      getIdStatic(void)
      {
        return 181;
      }

      SystemGroup(void);

      Message*
      clone(void) const
      {
        return new SystemGroup(*this);
      }

      void
      clear(void);

      bool
      fieldsEqual(const Message& msg__) const;

      int
      validate(void) const;

      uint8_t*
      serializeFields(uint8_t* bfr__) const;

      uint16_t
      deserializeFields(const uint8_t* bfr__, uint16_t size__);

      uint16_t
      reverseDeserializeFields(const uint8_t* bfr__, uint16_t size__);

      uint16_t
      getId(void) const
      {
        return SystemGroup::getIdStatic();
      }

      const char*
      getName(void) const
      {
        return "SystemGroup";
      }

      unsigned
      getFixedSerializationSize(void) const
      {
        return 1;
      }

      unsigned
      getVariableSerializationSize(void) const
      {
        return IMC::getSerializationSize(groupname) + IMC::getSerializationSize(grouplist);
      }

      void
      fieldsToJSON(std::ostream& os__, unsigned nindent__) const;
    };

    //! Link Latency.
    class LinkLatency: public Message
    {
    public:
      //! Value.
      fp32_t value;
      //! Communications Source System ID.
      uint16_t sys_src;

      static uint16_t
      getIdStatic(void)
      {
        return 182;
      }

      LinkLatency(void);

      Message*
      clone(void) const
      {
        return new LinkLatency(*this);
      }

      void
      clear(void);

      bool
      fieldsEqual(const Message& msg__) const;

      int
      validate(void) const;

      uint8_t*
      serializeFields(uint8_t* bfr__) const;

      uint16_t
      deserializeFields(const uint8_t* bfr__, uint16_t size__);

      uint16_t
      reverseDeserializeFields(const uint8_t* bfr__, uint16_t size__);

      uint16_t
      getId(void) const
      {
        return LinkLatency::getIdStatic();
      }

      const char*
      getName(void) const
      {
        return "LinkLatency";
      }

      unsigned
      getFixedSerializationSize(void) const
      {
        return 6;
      }

      fp64_t
      getValueFP(void) const;

      void
      setValueFP(fp64_t val);

      void
      fieldsToJSON(std::ostream& os__, unsigned nindent__) const;
    };

    //! Extended Receive Signal Strength Information.
    class ExtendedRSSI: public Message
    {
    public:
      //! Value.
      fp32_t value;
      //! RSSI Units.
      uint8_t units;

      static uint16_t
      getIdStatic(void)
      {
        return 183;
      }

      ExtendedRSSI(void);

      Message*
      clone(void) const
      {
        return new ExtendedRSSI(*this);
      }

      void
      clear(void);

      bool
      fieldsEqual(const Message& msg__) const;

      int
      validate(void) const;

      uint8_t*
      serializeFields(uint8_t* bfr__) const;

      uint16_t
      deserializeFields(const uint8_t* bfr__, uint16_t size__);

      uint16_t
      reverseDeserializeFields(const uint8_t* bfr__, uint16_t size__);

      uint16_t
      getId(void) const
      {
        return ExtendedRSSI::getIdStatic();
      }

      const char*
      getName(void) const
      {
        return "ExtendedRSSI";
      }

      unsigned
      getFixedSerializationSize(void) const
      {
        return 5;
      }

      fp64_t
      getValueFP(void) const;

      void
      setValueFP(fp64_t val);

      void
      fieldsToJSON(std::ostream& os__, unsigned nindent__) const;
    };

<<<<<<< HEAD
    //! Remote Command.
    class RemoteCommand: public RemoteData
    {
    public:
      //! Original Source.
      uint16_t original_source;
      //! Destination.
      uint16_t destination;
      //! Timeout.
      fp64_t timeout;
      //! Command.
      InlineMessage<Message> cmd;
=======
    //! Historic Data Sample.
    class HistoricSample: public Message
    {
    public:
      //! Original System Id.
      uint16_t sys_id;
      //! Priority.
      int8_t priority;
      //! X offset.
      int16_t x;
      //! Y offset.
      int16_t y;
      //! Z offset.
      int16_t z;
      //! Time offset.
      int16_t t;
      //! Data Sample.
      InlineMessage<Message> sample;
>>>>>>> 1657eebb

      static uint16_t
      getIdStatic(void)
      {
<<<<<<< HEAD
        return 188;
      }

      RemoteCommand(void);
=======
        return 186;
      }

      HistoricSample(void);
>>>>>>> 1657eebb

      Message*
      clone(void) const
      {
<<<<<<< HEAD
        return new RemoteCommand(*this);
=======
        return new HistoricSample(*this);
>>>>>>> 1657eebb
      }

      void
      clear(void);

      bool
      fieldsEqual(const Message& msg__) const;

      int
      validate(void) const;

      uint8_t*
      serializeFields(uint8_t* bfr__) const;

      uint16_t
      deserializeFields(const uint8_t* bfr__, uint16_t size__);

      uint16_t
      reverseDeserializeFields(const uint8_t* bfr__, uint16_t size__);

      uint16_t
      getId(void) const
      {
<<<<<<< HEAD
        return RemoteCommand::getIdStatic();
=======
        return HistoricSample::getIdStatic();
>>>>>>> 1657eebb
      }

      const char*
      getName(void) const
      {
<<<<<<< HEAD
        return "RemoteCommand";
=======
        return "HistoricSample";
>>>>>>> 1657eebb
      }

      unsigned
      getFixedSerializationSize(void) const
      {
<<<<<<< HEAD
        return 12;
=======
        return 11;
>>>>>>> 1657eebb
      }

      unsigned
      getVariableSerializationSize(void) const
      {
<<<<<<< HEAD
        return cmd.getSerializationSize();
=======
        return sample.getSerializationSize();
>>>>>>> 1657eebb
      }

      void
      fieldsToJSON(std::ostream& os__, unsigned nindent__) const;

    protected:
      void
      setTimeStampNested(double value__);

      void
      setSourceNested(uint16_t value__);

      void
      setSourceEntityNested(uint8_t value__);

      void
      setDestinationNested(uint16_t value__);

      void
      setDestinationEntityNested(uint8_t value__);
    };

    //! Historic Data Series.
    class HistoricData: public Message
    {
    public:
      //! Base Latitude.
      fp32_t base_lat;
      //! Base Longitude.
      fp32_t base_lon;
      //! Base Timestamp.
      fp32_t base_time;
      //! Data.
<<<<<<< HEAD
      MessageList<RemoteCommand> data;
=======
      MessageList<HistoricSample> data;
>>>>>>> 1657eebb

      static uint16_t
      getIdStatic(void)
      {
        return 184;
      }

      HistoricData(void);

      Message*
      clone(void) const
      {
        return new HistoricData(*this);
      }

      void
      clear(void);

      bool
      fieldsEqual(const Message& msg__) const;

      int
      validate(void) const;

      uint8_t*
      serializeFields(uint8_t* bfr__) const;

      uint16_t
      deserializeFields(const uint8_t* bfr__, uint16_t size__);

      uint16_t
      reverseDeserializeFields(const uint8_t* bfr__, uint16_t size__);

      uint16_t
      getId(void) const
      {
        return HistoricData::getIdStatic();
      }

      const char*
      getName(void) const
      {
        return "HistoricData";
      }

      unsigned
      getFixedSerializationSize(void) const
      {
        return 12;
      }

      unsigned
      getVariableSerializationSize(void) const
      {
        return data.getSerializationSize();
      }

      void
      fieldsToJSON(std::ostream& os__, unsigned nindent__) const;

    protected:
      void
      setTimeStampNested(double value__);

      void
      setSourceNested(uint16_t value__);

      void
      setSourceEntityNested(uint8_t value__);

      void
      setDestinationNested(uint16_t value__);

      void
      setDestinationEntityNested(uint8_t value__);
    };

    //! Compressed Historic Data Series.
    class CompressedHistory: public Message
    {
    public:
      //! Base Latitude.
      fp32_t base_lat;
      //! Base Longitude.
      fp32_t base_lon;
      //! Base Timestamp.
      fp32_t base_time;
      //! Data.
      std::vector<char> data;

      static uint16_t
      getIdStatic(void)
      {
        return 185;
      }

      CompressedHistory(void);

      Message*
      clone(void) const
      {
        return new CompressedHistory(*this);
      }

      void
      clear(void);

      bool
      fieldsEqual(const Message& msg__) const;

      int
      validate(void) const;

      uint8_t*
      serializeFields(uint8_t* bfr__) const;

      uint16_t
      deserializeFields(const uint8_t* bfr__, uint16_t size__);

      uint16_t
      reverseDeserializeFields(const uint8_t* bfr__, uint16_t size__);

      uint16_t
      getId(void) const
      {
        return CompressedHistory::getIdStatic();
      }

      const char*
      getName(void) const
      {
        return "CompressedHistory";
      }

      unsigned
      getFixedSerializationSize(void) const
      {
        return 12;
      }

      unsigned
      getVariableSerializationSize(void) const
      {
        return IMC::getSerializationSize(data);
      }

      void
      fieldsToJSON(std::ostream& os__, unsigned nindent__) const;
    };

<<<<<<< HEAD
    //! Historic Data Sample.
    class HistoricSample: public RemoteData
    {
    public:
      //! Original System Id.
      uint16_t sys_id;
      //! Priority.
      int8_t priority;
      //! X offset.
      int16_t x;
      //! Y offset.
      int16_t y;
      //! Z offset.
      int16_t z;
      //! Time offset.
      int16_t t;
      //! Data Sample.
      InlineMessage<Message> sample;
=======
    //! Historic Data Query.
    class HistoricDataQuery: public Message
    {
    public:
      //! Request Type.
      enum RequestTypeEnum
      {
        //! Query.
        HRTYPE_QUERY = 1,
        //! Reply.
        HRTYPE_REPLY = 2,
        //! Clear.
        HRTYPE_CLEAR = 3
      };

      //! Request Id.
      uint16_t req_id;
      //! Request Type.
      uint8_t type;
      //! Maximum Size.
      uint16_t max_size;
      //! Data.
      InlineMessage<HistoricData> data;
>>>>>>> 1657eebb

      static uint16_t
      getIdStatic(void)
      {
<<<<<<< HEAD
        return 186;
      }

      HistoricSample(void);
=======
        return 187;
      }

      HistoricDataQuery(void);
>>>>>>> 1657eebb

      Message*
      clone(void) const
      {
<<<<<<< HEAD
        return new HistoricSample(*this);
=======
        return new HistoricDataQuery(*this);
>>>>>>> 1657eebb
      }

      void
      clear(void);

      bool
      fieldsEqual(const Message& msg__) const;

      int
      validate(void) const;

      uint8_t*
      serializeFields(uint8_t* bfr__) const;

      uint16_t
      deserializeFields(const uint8_t* bfr__, uint16_t size__);

      uint16_t
      reverseDeserializeFields(const uint8_t* bfr__, uint16_t size__);

      uint16_t
      getId(void) const
      {
<<<<<<< HEAD
        return HistoricSample::getIdStatic();
=======
        return HistoricDataQuery::getIdStatic();
>>>>>>> 1657eebb
      }

      const char*
      getName(void) const
      {
<<<<<<< HEAD
        return "HistoricSample";
=======
        return "HistoricDataQuery";
>>>>>>> 1657eebb
      }

      unsigned
      getFixedSerializationSize(void) const
      {
<<<<<<< HEAD
        return 11;
=======
        return 5;
>>>>>>> 1657eebb
      }

      unsigned
      getVariableSerializationSize(void) const
      {
<<<<<<< HEAD
        return sample.getSerializationSize();
=======
        return data.getSerializationSize();
>>>>>>> 1657eebb
      }

      void
      fieldsToJSON(std::ostream& os__, unsigned nindent__) const;

    protected:
      void
      setTimeStampNested(double value__);

      void
      setSourceNested(uint16_t value__);

      void
      setSourceEntityNested(uint8_t value__);

      void
      setDestinationNested(uint16_t value__);

      void
      setDestinationEntityNested(uint8_t value__);
    };

<<<<<<< HEAD
    //! Historic Data Query.
    class HistoricDataQuery: public Message
    {
    public:
      //! Request Type.
      enum RequestTypeEnum
      {
        //! Query.
        HRTYPE_QUERY = 1,
        //! Reply.
        HRTYPE_REPLY = 2,
        //! Clear.
        HRTYPE_CLEAR = 3
      };

      //! Request Id.
      uint16_t req_id;
      //! Request Type.
      uint8_t type;
      //! Maximum Size.
      uint16_t max_size;
      //! Data.
      InlineMessage<HistoricData> data;
=======
    //! Remote Command.
    class RemoteCommand: public Message
    {
    public:
      //! Original Source.
      uint16_t original_source;
      //! Destination.
      uint16_t destination;
      //! Timeout.
      fp64_t timeout;
      //! Command.
      InlineMessage<Message> cmd;
>>>>>>> 1657eebb

      static uint16_t
      getIdStatic(void)
      {
<<<<<<< HEAD
        return 187;
      }

      HistoricDataQuery(void);
=======
        return 188;
      }

      RemoteCommand(void);
>>>>>>> 1657eebb

      Message*
      clone(void) const
      {
<<<<<<< HEAD
        return new HistoricDataQuery(*this);
=======
        return new RemoteCommand(*this);
>>>>>>> 1657eebb
      }

      void
      clear(void);

      bool
      fieldsEqual(const Message& msg__) const;

      int
      validate(void) const;

      uint8_t*
      serializeFields(uint8_t* bfr__) const;

      uint16_t
      deserializeFields(const uint8_t* bfr__, uint16_t size__);

      uint16_t
      reverseDeserializeFields(const uint8_t* bfr__, uint16_t size__);

      uint16_t
      getId(void) const
      {
<<<<<<< HEAD
        return HistoricDataQuery::getIdStatic();
=======
        return RemoteCommand::getIdStatic();
>>>>>>> 1657eebb
      }

      const char*
      getName(void) const
      {
<<<<<<< HEAD
        return "HistoricDataQuery";
=======
        return "RemoteCommand";
>>>>>>> 1657eebb
      }

      unsigned
      getFixedSerializationSize(void) const
      {
<<<<<<< HEAD
        return 5;
=======
        return 12;
>>>>>>> 1657eebb
      }

      unsigned
      getVariableSerializationSize(void) const
      {
<<<<<<< HEAD
        return data.getSerializationSize();
=======
        return cmd.getSerializationSize();
>>>>>>> 1657eebb
      }

      void
      fieldsToJSON(std::ostream& os__, unsigned nindent__) const;

    protected:
      void
      setTimeStampNested(double value__);

      void
      setSourceNested(uint16_t value__);

      void
      setSourceEntityNested(uint8_t value__);

      void
      setDestinationNested(uint16_t value__);

      void
      setDestinationEntityNested(uint8_t value__);
    };

    //! LBL Range.
    class LblRange: public Message
    {
    public:
      //! Beacon Identification Number.
      uint8_t id;
      //! Range.
      fp32_t range;

      static uint16_t
      getIdStatic(void)
      {
        return 200;
      }

      LblRange(void);

      Message*
      clone(void) const
      {
        return new LblRange(*this);
      }

      void
      clear(void);

      bool
      fieldsEqual(const Message& msg__) const;

      int
      validate(void) const;

      uint8_t*
      serializeFields(uint8_t* bfr__) const;

      uint16_t
      deserializeFields(const uint8_t* bfr__, uint16_t size__);

      uint16_t
      reverseDeserializeFields(const uint8_t* bfr__, uint16_t size__);

      uint16_t
      getId(void) const
      {
        return LblRange::getIdStatic();
      }

      const char*
      getName(void) const
      {
        return "LblRange";
      }

      unsigned
      getFixedSerializationSize(void) const
      {
        return 5;
      }

      uint16_t
      getSubId(void) const;

      void
      setSubId(uint16_t subid);

      void
      fieldsToJSON(std::ostream& os__, unsigned nindent__) const;
    };

    //! LBL Beacon Configuration.
    class LblBeacon: public Message
    {
    public:
      //! Beacon Name.
      std::string beacon;
      //! Latitude WGS-84.
      fp64_t lat;
      //! Longitude WGS-84.
      fp64_t lon;
      //! Depth.
      fp32_t depth;
      //! Interrogation channel.
      uint8_t query_channel;
      //! Reply channel.
      uint8_t reply_channel;
      //! Transponder delay.
      uint8_t transponder_delay;

      static uint16_t
      getIdStatic(void)
      {
        return 202;
      }

      LblBeacon(void);

      Message*
      clone(void) const
      {
        return new LblBeacon(*this);
      }

      void
      clear(void);

      bool
      fieldsEqual(const Message& msg__) const;

      int
      validate(void) const;

      uint8_t*
      serializeFields(uint8_t* bfr__) const;

      uint16_t
      deserializeFields(const uint8_t* bfr__, uint16_t size__);

      uint16_t
      reverseDeserializeFields(const uint8_t* bfr__, uint16_t size__);

      uint16_t
      getId(void) const
      {
        return LblBeacon::getIdStatic();
      }

      const char*
      getName(void) const
      {
        return "LblBeacon";
      }

      unsigned
      getFixedSerializationSize(void) const
      {
        return 23;
      }

      unsigned
      getVariableSerializationSize(void) const
      {
        return IMC::getSerializationSize(beacon);
      }

      void
      fieldsToJSON(std::ostream& os__, unsigned nindent__) const;
    };

    //! LBL Configuration.
    class LblConfig: public Message
    {
    public:
      //! Operation.
      enum OperationEnum
      {
        //! Set LBL Configuration.
        OP_SET_CFG = 0,
        //! Retrieve LBL Configuration.
        OP_GET_CFG = 1,
        //! Reply to a GET command.
        OP_CUR_CFG = 2
      };

      //! Operation.
      uint8_t op;
      //! Beacons.
      MessageList<LblBeacon> beacons;

      static uint16_t
      getIdStatic(void)
      {
        return 203;
      }

      LblConfig(void);

      Message*
      clone(void) const
      {
        return new LblConfig(*this);
      }

      void
      clear(void);

      bool
      fieldsEqual(const Message& msg__) const;

      int
      validate(void) const;

      uint8_t*
      serializeFields(uint8_t* bfr__) const;

      uint16_t
      deserializeFields(const uint8_t* bfr__, uint16_t size__);

      uint16_t
      reverseDeserializeFields(const uint8_t* bfr__, uint16_t size__);

      uint16_t
      getId(void) const
      {
        return LblConfig::getIdStatic();
      }

      const char*
      getName(void) const
      {
        return "LblConfig";
      }

      unsigned
      getFixedSerializationSize(void) const
      {
        return 1;
      }

      unsigned
      getVariableSerializationSize(void) const
      {
        return beacons.getSerializationSize();
      }

      void
      fieldsToJSON(std::ostream& os__, unsigned nindent__) const;

    protected:
      void
      setTimeStampNested(double value__);

      void
      setSourceNested(uint16_t value__);

      void
      setSourceEntityNested(uint8_t value__);

      void
      setDestinationNested(uint16_t value__);

      void
      setDestinationEntityNested(uint8_t value__);
    };

    //! Acoustic Message.
    class AcousticMessage: public Message
    {
    public:
      //! Message to send.
      InlineMessage<Message> message;

      static uint16_t
      getIdStatic(void)
      {
        return 206;
      }

      AcousticMessage(void);

      Message*
      clone(void) const
      {
        return new AcousticMessage(*this);
      }

      void
      clear(void);

      bool
      fieldsEqual(const Message& msg__) const;

      int
      validate(void) const;

      uint8_t*
      serializeFields(uint8_t* bfr__) const;

      uint16_t
      deserializeFields(const uint8_t* bfr__, uint16_t size__);

      uint16_t
      reverseDeserializeFields(const uint8_t* bfr__, uint16_t size__);

      uint16_t
      getId(void) const
      {
        return AcousticMessage::getIdStatic();
      }

      const char*
      getName(void) const
      {
        return "AcousticMessage";
      }

      unsigned
      getFixedSerializationSize(void) const
      {
        return 0;
      }

      unsigned
      getVariableSerializationSize(void) const
      {
        return message.getSerializationSize();
      }

      void
      fieldsToJSON(std::ostream& os__, unsigned nindent__) const;

    protected:
      void
      setTimeStampNested(double value__);

      void
      setSourceNested(uint16_t value__);

      void
      setSourceEntityNested(uint8_t value__);

      void
      setDestinationNested(uint16_t value__);

      void
      setDestinationEntityNested(uint8_t value__);
    };

    //! Acoustic Operation.
    class AcousticOperation: public Message
    {
    public:
      //! Operation.
      enum OperationEnum
      {
        //! Abort.
        AOP_ABORT = 0,
        //! Abort in Progress.
        AOP_ABORT_IP = 1,
        //! Abort Timeout.
        AOP_ABORT_TIMEOUT = 2,
        //! Abort Acknowledged.
        AOP_ABORT_ACKED = 3,
        //! Range Request.
        AOP_RANGE = 4,
        //! Range in Progress.
        AOP_RANGE_IP = 5,
        //! Range Timeout.
        AOP_RANGE_TIMEOUT = 6,
        //! Range Received.
        AOP_RANGE_RECVED = 7,
        //! Modem is Busy.
        AOP_BUSY = 8,
        //! Unsupported operation.
        AOP_UNSUPPORTED = 9,
        //! Transducer Not Detected.
        AOP_NO_TXD = 10,
        //! Send Message.
        AOP_MSG = 11,
        //! Message Send -- Queued.
        AOP_MSG_QUEUED = 12,
        //! Message Send -- In progress.
        AOP_MSG_IP = 13,
        //! Message Send -- Done.
        AOP_MSG_DONE = 14,
        //! Message Send -- Failure.
        AOP_MSG_FAILURE = 15,
        //! Send Short Message.
        AOP_MSG_SHORT = 16
      };

      //! Operation.
      uint8_t op;
      //! System.
      std::string system;
      //! Range.
      fp32_t range;
      //! Message To Send.
      InlineMessage<Message> msg;

      static uint16_t
      getIdStatic(void)
      {
        return 211;
      }

      AcousticOperation(void);

      Message*
      clone(void) const
      {
        return new AcousticOperation(*this);
      }

      void
      clear(void);

      bool
      fieldsEqual(const Message& msg__) const;

      int
      validate(void) const;

      uint8_t*
      serializeFields(uint8_t* bfr__) const;

      uint16_t
      deserializeFields(const uint8_t* bfr__, uint16_t size__);

      uint16_t
      reverseDeserializeFields(const uint8_t* bfr__, uint16_t size__);

      uint16_t
      getId(void) const
      {
        return AcousticOperation::getIdStatic();
      }

      const char*
      getName(void) const
      {
        return "AcousticOperation";
      }

      unsigned
      getFixedSerializationSize(void) const
      {
        return 5;
      }

      unsigned
      getVariableSerializationSize(void) const
      {
        return IMC::getSerializationSize(system) + msg.getSerializationSize();
      }

      void
      fieldsToJSON(std::ostream& os__, unsigned nindent__) const;

    protected:
      void
      setTimeStampNested(double value__);

      void
      setSourceNested(uint16_t value__);

      void
      setSourceEntityNested(uint8_t value__);

      void
      setDestinationNested(uint16_t value__);

      void
      setDestinationEntityNested(uint8_t value__);
    };

    //! Acoustic Systems Query.
    class AcousticSystemsQuery: public Message
    {
    public:

      static uint16_t
      getIdStatic(void)
      {
        return 212;
      }

      AcousticSystemsQuery(void);

      Message*
      clone(void) const
      {
        return new AcousticSystemsQuery(*this);
      }

      void
      clear(void);

      int
      validate(void) const;

      uint8_t*
      serializeFields(uint8_t* bfr__) const;

      uint16_t
      deserializeFields(const uint8_t* bfr__, uint16_t size__);

      uint16_t
      reverseDeserializeFields(const uint8_t* bfr__, uint16_t size__);

      uint16_t
      getId(void) const
      {
        return AcousticSystemsQuery::getIdStatic();
      }

      const char*
      getName(void) const
      {
        return "AcousticSystemsQuery";
      }

      unsigned
      getFixedSerializationSize(void) const
      {
        return 0;
      }
    };

    //! Acoustic Systems.
    class AcousticSystems: public Message
    {
    public:
      //! System List.
      std::string list;

      static uint16_t
      getIdStatic(void)
      {
        return 213;
      }

      AcousticSystems(void);

      Message*
      clone(void) const
      {
        return new AcousticSystems(*this);
      }

      void
      clear(void);

      bool
      fieldsEqual(const Message& msg__) const;

      int
      validate(void) const;

      uint8_t*
      serializeFields(uint8_t* bfr__) const;

      uint16_t
      deserializeFields(const uint8_t* bfr__, uint16_t size__);

      uint16_t
      reverseDeserializeFields(const uint8_t* bfr__, uint16_t size__);

      uint16_t
      getId(void) const
      {
        return AcousticSystems::getIdStatic();
      }

      const char*
      getName(void) const
      {
        return "AcousticSystems";
      }

      unsigned
      getFixedSerializationSize(void) const
      {
        return 0;
      }

      unsigned
      getVariableSerializationSize(void) const
      {
        return IMC::getSerializationSize(list);
      }

      void
      fieldsToJSON(std::ostream& os__, unsigned nindent__) const;
    };

    //! Acoustic Link Quality.
    class AcousticLink: public Message
    {
    public:
      //! Peer Name.
      std::string peer;
      //! Received Signal Strength Indicator.
      fp32_t rssi;
      //! Signal Integrity Level.
      uint16_t integrity;

      static uint16_t
      getIdStatic(void)
      {
        return 214;
      }

      AcousticLink(void);

      Message*
      clone(void) const
      {
        return new AcousticLink(*this);
      }

      void
      clear(void);

      bool
      fieldsEqual(const Message& msg__) const;

      int
      validate(void) const;

      uint8_t*
      serializeFields(uint8_t* bfr__) const;

      uint16_t
      deserializeFields(const uint8_t* bfr__, uint16_t size__);

      uint16_t
      reverseDeserializeFields(const uint8_t* bfr__, uint16_t size__);

      uint16_t
      getId(void) const
      {
        return AcousticLink::getIdStatic();
      }

      const char*
      getName(void) const
      {
        return "AcousticLink";
      }

      unsigned
      getFixedSerializationSize(void) const
      {
        return 6;
      }

      unsigned
      getVariableSerializationSize(void) const
      {
        return IMC::getSerializationSize(peer);
      }

      void
      fieldsToJSON(std::ostream& os__, unsigned nindent__) const;
    };

    //! Revolutions Per Minute.
    class Rpm: public Message
    {
    public:
      //! Value.
      int16_t value;

      static uint16_t
      getIdStatic(void)
      {
        return 250;
      }

      Rpm(void);

      Message*
      clone(void) const
      {
        return new Rpm(*this);
      }

      void
      clear(void);

      bool
      fieldsEqual(const Message& msg__) const;

      int
      validate(void) const;

      uint8_t*
      serializeFields(uint8_t* bfr__) const;

      uint16_t
      deserializeFields(const uint8_t* bfr__, uint16_t size__);

      uint16_t
      reverseDeserializeFields(const uint8_t* bfr__, uint16_t size__);

      uint16_t
      getId(void) const
      {
        return Rpm::getIdStatic();
      }

      const char*
      getName(void) const
      {
        return "Rpm";
      }

      unsigned
      getFixedSerializationSize(void) const
      {
        return 2;
      }

      fp64_t
      getValueFP(void) const;

      void
      setValueFP(fp64_t val);

      void
      fieldsToJSON(std::ostream& os__, unsigned nindent__) const;
    };

    //! Voltage.
    class Voltage: public Message
    {
    public:
      //! Measured Voltage Value.
      fp32_t value;

      static uint16_t
      getIdStatic(void)
      {
        return 251;
      }

      Voltage(void);

      Message*
      clone(void) const
      {
        return new Voltage(*this);
      }

      void
      clear(void);

      bool
      fieldsEqual(const Message& msg__) const;

      int
      validate(void) const;

      uint8_t*
      serializeFields(uint8_t* bfr__) const;

      uint16_t
      deserializeFields(const uint8_t* bfr__, uint16_t size__);

      uint16_t
      reverseDeserializeFields(const uint8_t* bfr__, uint16_t size__);

      uint16_t
      getId(void) const
      {
        return Voltage::getIdStatic();
      }

      const char*
      getName(void) const
      {
        return "Voltage";
      }

      unsigned
      getFixedSerializationSize(void) const
      {
        return 4;
      }

      fp64_t
      getValueFP(void) const;

      void
      setValueFP(fp64_t val);

      void
      fieldsToJSON(std::ostream& os__, unsigned nindent__) const;
    };

    //! Current.
    class Current: public Message
    {
    public:
      //! Measured Current Value.
      fp32_t value;

      static uint16_t
      getIdStatic(void)
      {
        return 252;
      }

      Current(void);

      Message*
      clone(void) const
      {
        return new Current(*this);
      }

      void
      clear(void);

      bool
      fieldsEqual(const Message& msg__) const;

      int
      validate(void) const;

      uint8_t*
      serializeFields(uint8_t* bfr__) const;

      uint16_t
      deserializeFields(const uint8_t* bfr__, uint16_t size__);

      uint16_t
      reverseDeserializeFields(const uint8_t* bfr__, uint16_t size__);

      uint16_t
      getId(void) const
      {
        return Current::getIdStatic();
      }

      const char*
      getName(void) const
      {
        return "Current";
      }

      unsigned
      getFixedSerializationSize(void) const
      {
        return 4;
      }

      fp64_t
      getValueFP(void) const;

      void
      setValueFP(fp64_t val);

      void
      fieldsToJSON(std::ostream& os__, unsigned nindent__) const;
    };

    //! GPS Fix.
    class GpsFix: public Message
    {
    public:
      //! Type.
      enum TypeEnum
      {
        //! Stand Alone.
        GFT_STANDALONE = 0x00,
        //! Differential.
        GFT_DIFFERENTIAL = 0x01,
        //! Dead Reckoning.
        GFT_DEAD_RECKONING = 0x02,
        //! Manual Input.
        GFT_MANUAL_INPUT = 0x03,
        //! Simulation.
        GFT_SIMULATION = 0x04
      };

      //! Validity.
      enum ValidityBits
      {
        //! Valid Date.
        GFV_VALID_DATE = 0x0001,
        //! Valid Time.
        GFV_VALID_TIME = 0x0002,
        //! Valid Position.
        GFV_VALID_POS = 0x0004,
        //! Valid Course Over Ground.
        GFV_VALID_COG = 0x0008,
        //! Valid Speed Over Ground.
        GFV_VALID_SOG = 0x0010,
        //! Valid Horizontal Accuracy Estimate.
        GFV_VALID_HACC = 0x0020,
        //! Valid Vertical Accuracy Estimate.
        GFV_VALID_VACC = 0x0040,
        //! Valid Horizontal Dilution of Precision.
        GFV_VALID_HDOP = 0x0080,
        //! Valid Vertical Dilution of Precision.
        GFV_VALID_VDOP = 0x0100
      };

      //! Validity.
      uint16_t validity;
      //! Type.
      uint8_t type;
      //! UTC Year.
      uint16_t utc_year;
      //! UTC Month.
      uint8_t utc_month;
      //! UTC Day.
      uint8_t utc_day;
      //! UTC Time of Fix.
      fp32_t utc_time;
      //! Latitude WGS-84.
      fp64_t lat;
      //! Longitude WGS-84.
      fp64_t lon;
      //! Height above WGS-84 ellipsoid.
      fp32_t height;
      //! Number of Satellites.
      uint8_t satellites;
      //! Course Over Ground.
      fp32_t cog;
      //! Speed Over Ground.
      fp32_t sog;
      //! Horizontal Dilution of Precision.
      fp32_t hdop;
      //! Vertical Dilution of Precision.
      fp32_t vdop;
      //! Horizontal Accuracy Estimate.
      fp32_t hacc;
      //! Vertical Accuracy Estimate.
      fp32_t vacc;

      static uint16_t
      getIdStatic(void)
      {
        return 253;
      }

      GpsFix(void);

      Message*
      clone(void) const
      {
        return new GpsFix(*this);
      }

      void
      clear(void);

      bool
      fieldsEqual(const Message& msg__) const;

      int
      validate(void) const;

      uint8_t*
      serializeFields(uint8_t* bfr__) const;

      uint16_t
      deserializeFields(const uint8_t* bfr__, uint16_t size__);

      uint16_t
      reverseDeserializeFields(const uint8_t* bfr__, uint16_t size__);

      uint16_t
      getId(void) const
      {
        return GpsFix::getIdStatic();
      }

      const char*
      getName(void) const
      {
        return "GpsFix";
      }

      unsigned
      getFixedSerializationSize(void) const
      {
        return 56;
      }

      void
      fieldsToJSON(std::ostream& os__, unsigned nindent__) const;
    };

    //! Euler Angles.
    class EulerAngles: public Message
    {
    public:
      //! Device Time.
      fp64_t time;
      //! Roll Angle.
      fp64_t phi;
      //! Pitch Angle.
      fp64_t theta;
      //! Yaw Angle (True).
      fp64_t psi;
      //! Yaw Angle (Magnetic).
      fp64_t psi_magnetic;

      static uint16_t
      getIdStatic(void)
      {
        return 254;
      }

      EulerAngles(void);

      Message*
      clone(void) const
      {
        return new EulerAngles(*this);
      }

      void
      clear(void);

      bool
      fieldsEqual(const Message& msg__) const;

      int
      validate(void) const;

      uint8_t*
      serializeFields(uint8_t* bfr__) const;

      uint16_t
      deserializeFields(const uint8_t* bfr__, uint16_t size__);

      uint16_t
      reverseDeserializeFields(const uint8_t* bfr__, uint16_t size__);

      uint16_t
      getId(void) const
      {
        return EulerAngles::getIdStatic();
      }

      const char*
      getName(void) const
      {
        return "EulerAngles";
      }

      unsigned
      getFixedSerializationSize(void) const
      {
        return 40;
      }

      void
      fieldsToJSON(std::ostream& os__, unsigned nindent__) const;
    };

    //! Euler Angles Delta.
    class EulerAnglesDelta: public Message
    {
    public:
      //! Device Time.
      fp64_t time;
      //! X.
      fp64_t x;
      //! Y.
      fp64_t y;
      //! Z.
      fp64_t z;
      //! Timestep.
      fp32_t timestep;

      static uint16_t
      getIdStatic(void)
      {
        return 255;
      }

      EulerAnglesDelta(void);

      Message*
      clone(void) const
      {
        return new EulerAnglesDelta(*this);
      }

      void
      clear(void);

      bool
      fieldsEqual(const Message& msg__) const;

      int
      validate(void) const;

      uint8_t*
      serializeFields(uint8_t* bfr__) const;

      uint16_t
      deserializeFields(const uint8_t* bfr__, uint16_t size__);

      uint16_t
      reverseDeserializeFields(const uint8_t* bfr__, uint16_t size__);

      uint16_t
      getId(void) const
      {
        return EulerAnglesDelta::getIdStatic();
      }

      const char*
      getName(void) const
      {
        return "EulerAnglesDelta";
      }

      unsigned
      getFixedSerializationSize(void) const
      {
        return 36;
      }

      void
      fieldsToJSON(std::ostream& os__, unsigned nindent__) const;
    };

    //! Angular Velocity.
    class AngularVelocity: public Message
    {
    public:
      //! Device Time.
      fp64_t time;
      //! X.
      fp64_t x;
      //! Y.
      fp64_t y;
      //! Z.
      fp64_t z;

      static uint16_t
      getIdStatic(void)
      {
        return 256;
      }

      AngularVelocity(void);

      Message*
      clone(void) const
      {
        return new AngularVelocity(*this);
      }

      void
      clear(void);

      bool
      fieldsEqual(const Message& msg__) const;

      int
      validate(void) const;

      uint8_t*
      serializeFields(uint8_t* bfr__) const;

      uint16_t
      deserializeFields(const uint8_t* bfr__, uint16_t size__);

      uint16_t
      reverseDeserializeFields(const uint8_t* bfr__, uint16_t size__);

      uint16_t
      getId(void) const
      {
        return AngularVelocity::getIdStatic();
      }

      const char*
      getName(void) const
      {
        return "AngularVelocity";
      }

      unsigned
      getFixedSerializationSize(void) const
      {
        return 32;
      }

      void
      fieldsToJSON(std::ostream& os__, unsigned nindent__) const;
    };

    //! Acceleration.
    class Acceleration: public Message
    {
    public:
      //! Device Time.
      fp64_t time;
      //! X.
      fp64_t x;
      //! Y.
      fp64_t y;
      //! Z.
      fp64_t z;

      static uint16_t
      getIdStatic(void)
      {
        return 257;
      }

      Acceleration(void);

      Message*
      clone(void) const
      {
        return new Acceleration(*this);
      }

      void
      clear(void);

      bool
      fieldsEqual(const Message& msg__) const;

      int
      validate(void) const;

      uint8_t*
      serializeFields(uint8_t* bfr__) const;

      uint16_t
      deserializeFields(const uint8_t* bfr__, uint16_t size__);

      uint16_t
      reverseDeserializeFields(const uint8_t* bfr__, uint16_t size__);

      uint16_t
      getId(void) const
      {
        return Acceleration::getIdStatic();
      }

      const char*
      getName(void) const
      {
        return "Acceleration";
      }

      unsigned
      getFixedSerializationSize(void) const
      {
        return 32;
      }

      void
      fieldsToJSON(std::ostream& os__, unsigned nindent__) const;
    };

    //! Magnetic Field.
    class MagneticField: public Message
    {
    public:
      //! Device Time.
      fp64_t time;
      //! X.
      fp64_t x;
      //! Y.
      fp64_t y;
      //! Z.
      fp64_t z;

      static uint16_t
      getIdStatic(void)
      {
        return 258;
      }

      MagneticField(void);

      Message*
      clone(void) const
      {
        return new MagneticField(*this);
      }

      void
      clear(void);

      bool
      fieldsEqual(const Message& msg__) const;

      int
      validate(void) const;

      uint8_t*
      serializeFields(uint8_t* bfr__) const;

      uint16_t
      deserializeFields(const uint8_t* bfr__, uint16_t size__);

      uint16_t
      reverseDeserializeFields(const uint8_t* bfr__, uint16_t size__);

      uint16_t
      getId(void) const
      {
        return MagneticField::getIdStatic();
      }

      const char*
      getName(void) const
      {
        return "MagneticField";
      }

      unsigned
      getFixedSerializationSize(void) const
      {
        return 32;
      }

      void
      fieldsToJSON(std::ostream& os__, unsigned nindent__) const;
    };

    //! Ground Velocity.
    class GroundVelocity: public Message
    {
    public:
      //! Validity.
      enum ValidityBits
      {
        //! X component is valid.
        VAL_VEL_X = 0x01,
        //! Y component is valid.
        VAL_VEL_Y = 0x02,
        //! Z component is valid.
        VAL_VEL_Z = 0x04
      };

      //! Validity.
      uint8_t validity;
      //! X.
      fp64_t x;
      //! Y.
      fp64_t y;
      //! Z.
      fp64_t z;

      static uint16_t
      getIdStatic(void)
      {
        return 259;
      }

      GroundVelocity(void);

      Message*
      clone(void) const
      {
        return new GroundVelocity(*this);
      }

      void
      clear(void);

      bool
      fieldsEqual(const Message& msg__) const;

      int
      validate(void) const;

      uint8_t*
      serializeFields(uint8_t* bfr__) const;

      uint16_t
      deserializeFields(const uint8_t* bfr__, uint16_t size__);

      uint16_t
      reverseDeserializeFields(const uint8_t* bfr__, uint16_t size__);

      uint16_t
      getId(void) const
      {
        return GroundVelocity::getIdStatic();
      }

      const char*
      getName(void) const
      {
        return "GroundVelocity";
      }

      unsigned
      getFixedSerializationSize(void) const
      {
        return 25;
      }

      void
      fieldsToJSON(std::ostream& os__, unsigned nindent__) const;
    };

    //! Water Velocity.
    class WaterVelocity: public Message
    {
    public:
      //! Validity.
      enum ValidityBits
      {
        //! X component is valid.
        VAL_VEL_X = 0x01,
        //! Y component is valid.
        VAL_VEL_Y = 0x02,
        //! Z component is valid.
        VAL_VEL_Z = 0x04
      };

      //! Validity.
      uint8_t validity;
      //! X.
      fp64_t x;
      //! Y.
      fp64_t y;
      //! Z.
      fp64_t z;

      static uint16_t
      getIdStatic(void)
      {
        return 260;
      }

      WaterVelocity(void);

      Message*
      clone(void) const
      {
        return new WaterVelocity(*this);
      }

      void
      clear(void);

      bool
      fieldsEqual(const Message& msg__) const;

      int
      validate(void) const;

      uint8_t*
      serializeFields(uint8_t* bfr__) const;

      uint16_t
      deserializeFields(const uint8_t* bfr__, uint16_t size__);

      uint16_t
      reverseDeserializeFields(const uint8_t* bfr__, uint16_t size__);

      uint16_t
      getId(void) const
      {
        return WaterVelocity::getIdStatic();
      }

      const char*
      getName(void) const
      {
        return "WaterVelocity";
      }

      unsigned
      getFixedSerializationSize(void) const
      {
        return 25;
      }

      void
      fieldsToJSON(std::ostream& os__, unsigned nindent__) const;
    };

    //! Velocity Delta.
    class VelocityDelta: public Message
    {
    public:
      //! Device Time.
      fp64_t time;
      //! X.
      fp64_t x;
      //! Y.
      fp64_t y;
      //! Z.
      fp64_t z;

      static uint16_t
      getIdStatic(void)
      {
        return 261;
      }

      VelocityDelta(void);

      Message*
      clone(void) const
      {
        return new VelocityDelta(*this);
      }

      void
      clear(void);

      bool
      fieldsEqual(const Message& msg__) const;

      int
      validate(void) const;

      uint8_t*
      serializeFields(uint8_t* bfr__) const;

      uint16_t
      deserializeFields(const uint8_t* bfr__, uint16_t size__);

      uint16_t
      reverseDeserializeFields(const uint8_t* bfr__, uint16_t size__);

      uint16_t
      getId(void) const
      {
        return VelocityDelta::getIdStatic();
      }

      const char*
      getName(void) const
      {
        return "VelocityDelta";
      }

      unsigned
      getFixedSerializationSize(void) const
      {
        return 32;
      }

      void
      fieldsToJSON(std::ostream& os__, unsigned nindent__) const;
    };

    //! Device State.
    class DeviceState: public Message
    {
    public:
      //! Device Position - X.
      fp32_t x;
      //! Device Position - Y.
      fp32_t y;
      //! Device Position - Z.
      fp32_t z;
      //! Device Rotation - X.
      fp32_t phi;
      //! Device Rotation - Y.
      fp32_t theta;
      //! Device Rotation - Z.
      fp32_t psi;

      static uint16_t
      getIdStatic(void)
      {
        return 282;
      }

      DeviceState(void);

      Message*
      clone(void) const
      {
        return new DeviceState(*this);
      }

      void
      clear(void);

      bool
      fieldsEqual(const Message& msg__) const;

      int
      validate(void) const;

      uint8_t*
      serializeFields(uint8_t* bfr__) const;

      uint16_t
      deserializeFields(const uint8_t* bfr__, uint16_t size__);

      uint16_t
      reverseDeserializeFields(const uint8_t* bfr__, uint16_t size__);

      uint16_t
      getId(void) const
      {
        return DeviceState::getIdStatic();
      }

      const char*
      getName(void) const
      {
        return "DeviceState";
      }

      unsigned
      getFixedSerializationSize(void) const
      {
        return 24;
      }

      void
      fieldsToJSON(std::ostream& os__, unsigned nindent__) const;
    };

    //! Beam Configuration.
    class BeamConfig: public Message
    {
    public:
      //! Beam Width.
      fp32_t beam_width;
      //! Beam Height.
      fp32_t beam_height;

      static uint16_t
      getIdStatic(void)
      {
        return 283;
      }

      BeamConfig(void);

      Message*
      clone(void) const
      {
        return new BeamConfig(*this);
      }

      void
      clear(void);

      bool
      fieldsEqual(const Message& msg__) const;

      int
      validate(void) const;

      uint8_t*
      serializeFields(uint8_t* bfr__) const;

      uint16_t
      deserializeFields(const uint8_t* bfr__, uint16_t size__);

      uint16_t
      reverseDeserializeFields(const uint8_t* bfr__, uint16_t size__);

      uint16_t
      getId(void) const
      {
        return BeamConfig::getIdStatic();
      }

      const char*
      getName(void) const
      {
        return "BeamConfig";
      }

      unsigned
      getFixedSerializationSize(void) const
      {
        return 8;
      }

      void
      fieldsToJSON(std::ostream& os__, unsigned nindent__) const;
    };

    //! Distance.
    class Distance: public Message
    {
    public:
      //! Validity.
      enum ValidityEnum
      {
        //! Invalid.
        DV_INVALID = 0,
        //! Valid.
        DV_VALID = 1
      };

      //! Validity.
      uint8_t validity;
      //! Location.
      MessageList<DeviceState> location;
      //! Beam Configuration.
      MessageList<BeamConfig> beam_config;
      //! Measured Distance.
      fp32_t value;

      static uint16_t
      getIdStatic(void)
      {
        return 262;
      }

      Distance(void);

      Message*
      clone(void) const
      {
        return new Distance(*this);
      }

      void
      clear(void);

      bool
      fieldsEqual(const Message& msg__) const;

      int
      validate(void) const;

      uint8_t*
      serializeFields(uint8_t* bfr__) const;

      uint16_t
      deserializeFields(const uint8_t* bfr__, uint16_t size__);

      uint16_t
      reverseDeserializeFields(const uint8_t* bfr__, uint16_t size__);

      uint16_t
      getId(void) const
      {
        return Distance::getIdStatic();
      }

      const char*
      getName(void) const
      {
        return "Distance";
      }

      unsigned
      getFixedSerializationSize(void) const
      {
        return 5;
      }

      unsigned
      getVariableSerializationSize(void) const
      {
        return location.getSerializationSize() + beam_config.getSerializationSize();
      }

      fp64_t
      getValueFP(void) const;

      void
      setValueFP(fp64_t val);

      void
      fieldsToJSON(std::ostream& os__, unsigned nindent__) const;

    protected:
      void
      setTimeStampNested(double value__);

      void
      setSourceNested(uint16_t value__);

      void
      setSourceEntityNested(uint8_t value__);

      void
      setDestinationNested(uint16_t value__);

      void
      setDestinationEntityNested(uint8_t value__);
    };

    //! Temperature.
    class Temperature: public Message
    {
    public:
      //! Measured Temperature.
      fp32_t value;

      static uint16_t
      getIdStatic(void)
      {
        return 263;
      }

      Temperature(void);

      Message*
      clone(void) const
      {
        return new Temperature(*this);
      }

      void
      clear(void);

      bool
      fieldsEqual(const Message& msg__) const;

      int
      validate(void) const;

      uint8_t*
      serializeFields(uint8_t* bfr__) const;

      uint16_t
      deserializeFields(const uint8_t* bfr__, uint16_t size__);

      uint16_t
      reverseDeserializeFields(const uint8_t* bfr__, uint16_t size__);

      uint16_t
      getId(void) const
      {
        return Temperature::getIdStatic();
      }

      const char*
      getName(void) const
      {
        return "Temperature";
      }

      unsigned
      getFixedSerializationSize(void) const
      {
        return 4;
      }

      fp64_t
      getValueFP(void) const;

      void
      setValueFP(fp64_t val);

      void
      fieldsToJSON(std::ostream& os__, unsigned nindent__) const;
    };

    //! Pressure.
    class Pressure: public Message
    {
    public:
      //! Measured Pressure.
      fp64_t value;

      static uint16_t
      getIdStatic(void)
      {
        return 264;
      }

      Pressure(void);

      Message*
      clone(void) const
      {
        return new Pressure(*this);
      }

      void
      clear(void);

      bool
      fieldsEqual(const Message& msg__) const;

      int
      validate(void) const;

      uint8_t*
      serializeFields(uint8_t* bfr__) const;

      uint16_t
      deserializeFields(const uint8_t* bfr__, uint16_t size__);

      uint16_t
      reverseDeserializeFields(const uint8_t* bfr__, uint16_t size__);

      uint16_t
      getId(void) const
      {
        return Pressure::getIdStatic();
      }

      const char*
      getName(void) const
      {
        return "Pressure";
      }

      unsigned
      getFixedSerializationSize(void) const
      {
        return 8;
      }

      fp64_t
      getValueFP(void) const;

      void
      setValueFP(fp64_t val);

      void
      fieldsToJSON(std::ostream& os__, unsigned nindent__) const;
    };

    //! Depth.
    class Depth: public Message
    {
    public:
      //! Measured Depth.
      fp32_t value;

      static uint16_t
      getIdStatic(void)
      {
        return 265;
      }

      Depth(void);

      Message*
      clone(void) const
      {
        return new Depth(*this);
      }

      void
      clear(void);

      bool
      fieldsEqual(const Message& msg__) const;

      int
      validate(void) const;

      uint8_t*
      serializeFields(uint8_t* bfr__) const;

      uint16_t
      deserializeFields(const uint8_t* bfr__, uint16_t size__);

      uint16_t
      reverseDeserializeFields(const uint8_t* bfr__, uint16_t size__);

      uint16_t
      getId(void) const
      {
        return Depth::getIdStatic();
      }

      const char*
      getName(void) const
      {
        return "Depth";
      }

      unsigned
      getFixedSerializationSize(void) const
      {
        return 4;
      }

      fp64_t
      getValueFP(void) const;

      void
      setValueFP(fp64_t val);

      void
      fieldsToJSON(std::ostream& os__, unsigned nindent__) const;
    };

    //! Depth Offset.
    class DepthOffset: public Message
    {
    public:
      //! Measured Offset.
      fp32_t value;

      static uint16_t
      getIdStatic(void)
      {
        return 266;
      }

      DepthOffset(void);

      Message*
      clone(void) const
      {
        return new DepthOffset(*this);
      }

      void
      clear(void);

      bool
      fieldsEqual(const Message& msg__) const;

      int
      validate(void) const;

      uint8_t*
      serializeFields(uint8_t* bfr__) const;

      uint16_t
      deserializeFields(const uint8_t* bfr__, uint16_t size__);

      uint16_t
      reverseDeserializeFields(const uint8_t* bfr__, uint16_t size__);

      uint16_t
      getId(void) const
      {
        return DepthOffset::getIdStatic();
      }

      const char*
      getName(void) const
      {
        return "DepthOffset";
      }

      unsigned
      getFixedSerializationSize(void) const
      {
        return 4;
      }

      fp64_t
      getValueFP(void) const;

      void
      setValueFP(fp64_t val);

      void
      fieldsToJSON(std::ostream& os__, unsigned nindent__) const;
    };

    //! Sound Speed.
    class SoundSpeed: public Message
    {
    public:
      //! Computed Sound Speed.
      fp32_t value;

      static uint16_t
      getIdStatic(void)
      {
        return 267;
      }

      SoundSpeed(void);

      Message*
      clone(void) const
      {
        return new SoundSpeed(*this);
      }

      void
      clear(void);

      bool
      fieldsEqual(const Message& msg__) const;

      int
      validate(void) const;

      uint8_t*
      serializeFields(uint8_t* bfr__) const;

      uint16_t
      deserializeFields(const uint8_t* bfr__, uint16_t size__);

      uint16_t
      reverseDeserializeFields(const uint8_t* bfr__, uint16_t size__);

      uint16_t
      getId(void) const
      {
        return SoundSpeed::getIdStatic();
      }

      const char*
      getName(void) const
      {
        return "SoundSpeed";
      }

      unsigned
      getFixedSerializationSize(void) const
      {
        return 4;
      }

      fp64_t
      getValueFP(void) const;

      void
      setValueFP(fp64_t val);

      void
      fieldsToJSON(std::ostream& os__, unsigned nindent__) const;
    };

    //! Water Density.
    class WaterDensity: public Message
    {
    public:
      //! Computed Water Density.
      fp32_t value;

      static uint16_t
      getIdStatic(void)
      {
        return 268;
      }

      WaterDensity(void);

      Message*
      clone(void) const
      {
        return new WaterDensity(*this);
      }

      void
      clear(void);

      bool
      fieldsEqual(const Message& msg__) const;

      int
      validate(void) const;

      uint8_t*
      serializeFields(uint8_t* bfr__) const;

      uint16_t
      deserializeFields(const uint8_t* bfr__, uint16_t size__);

      uint16_t
      reverseDeserializeFields(const uint8_t* bfr__, uint16_t size__);

      uint16_t
      getId(void) const
      {
        return WaterDensity::getIdStatic();
      }

      const char*
      getName(void) const
      {
        return "WaterDensity";
      }

      unsigned
      getFixedSerializationSize(void) const
      {
        return 4;
      }

      fp64_t
      getValueFP(void) const;

      void
      setValueFP(fp64_t val);

      void
      fieldsToJSON(std::ostream& os__, unsigned nindent__) const;
    };

    //! Conductivity.
    class Conductivity: public Message
    {
    public:
      //! Measured Conductivity.
      fp32_t value;

      static uint16_t
      getIdStatic(void)
      {
        return 269;
      }

      Conductivity(void);

      Message*
      clone(void) const
      {
        return new Conductivity(*this);
      }

      void
      clear(void);

      bool
      fieldsEqual(const Message& msg__) const;

      int
      validate(void) const;

      uint8_t*
      serializeFields(uint8_t* bfr__) const;

      uint16_t
      deserializeFields(const uint8_t* bfr__, uint16_t size__);

      uint16_t
      reverseDeserializeFields(const uint8_t* bfr__, uint16_t size__);

      uint16_t
      getId(void) const
      {
        return Conductivity::getIdStatic();
      }

      const char*
      getName(void) const
      {
        return "Conductivity";
      }

      unsigned
      getFixedSerializationSize(void) const
      {
        return 4;
      }

      fp64_t
      getValueFP(void) const;

      void
      setValueFP(fp64_t val);

      void
      fieldsToJSON(std::ostream& os__, unsigned nindent__) const;
    };

    //! Salinity.
    class Salinity: public Message
    {
    public:
      //! Measured Salinity.
      fp32_t value;

      static uint16_t
      getIdStatic(void)
      {
        return 270;
      }

      Salinity(void);

      Message*
      clone(void) const
      {
        return new Salinity(*this);
      }

      void
      clear(void);

      bool
      fieldsEqual(const Message& msg__) const;

      int
      validate(void) const;

      uint8_t*
      serializeFields(uint8_t* bfr__) const;

      uint16_t
      deserializeFields(const uint8_t* bfr__, uint16_t size__);

      uint16_t
      reverseDeserializeFields(const uint8_t* bfr__, uint16_t size__);

      uint16_t
      getId(void) const
      {
        return Salinity::getIdStatic();
      }

      const char*
      getName(void) const
      {
        return "Salinity";
      }

      unsigned
      getFixedSerializationSize(void) const
      {
        return 4;
      }

      fp64_t
      getValueFP(void) const;

      void
      setValueFP(fp64_t val);

      void
      fieldsToJSON(std::ostream& os__, unsigned nindent__) const;
    };

    //! Wind Speed.
    class WindSpeed: public Message
    {
    public:
      //! Direction.
      fp32_t direction;
      //! Speed.
      fp32_t speed;
      //! Turbulence.
      fp32_t turbulence;

      static uint16_t
      getIdStatic(void)
      {
        return 271;
      }

      WindSpeed(void);

      Message*
      clone(void) const
      {
        return new WindSpeed(*this);
      }

      void
      clear(void);

      bool
      fieldsEqual(const Message& msg__) const;

      int
      validate(void) const;

      uint8_t*
      serializeFields(uint8_t* bfr__) const;

      uint16_t
      deserializeFields(const uint8_t* bfr__, uint16_t size__);

      uint16_t
      reverseDeserializeFields(const uint8_t* bfr__, uint16_t size__);

      uint16_t
      getId(void) const
      {
        return WindSpeed::getIdStatic();
      }

      const char*
      getName(void) const
      {
        return "WindSpeed";
      }

      unsigned
      getFixedSerializationSize(void) const
      {
        return 12;
      }

      void
      fieldsToJSON(std::ostream& os__, unsigned nindent__) const;
    };

    //! Relative Humidity.
    class RelativeHumidity: public Message
    {
    public:
      //! Relative Humidity Value.
      fp32_t value;

      static uint16_t
      getIdStatic(void)
      {
        return 272;
      }

      RelativeHumidity(void);

      Message*
      clone(void) const
      {
        return new RelativeHumidity(*this);
      }

      void
      clear(void);

      bool
      fieldsEqual(const Message& msg__) const;

      int
      validate(void) const;

      uint8_t*
      serializeFields(uint8_t* bfr__) const;

      uint16_t
      deserializeFields(const uint8_t* bfr__, uint16_t size__);

      uint16_t
      reverseDeserializeFields(const uint8_t* bfr__, uint16_t size__);

      uint16_t
      getId(void) const
      {
        return RelativeHumidity::getIdStatic();
      }

      const char*
      getName(void) const
      {
        return "RelativeHumidity";
      }

      unsigned
      getFixedSerializationSize(void) const
      {
        return 4;
      }

      fp64_t
      getValueFP(void) const;

      void
      setValueFP(fp64_t val);

      void
      fieldsToJSON(std::ostream& os__, unsigned nindent__) const;
    };

    //! Device Data (Text).
    class DevDataText: public Message
    {
    public:
      //! Value.
      std::string value;

      static uint16_t
      getIdStatic(void)
      {
        return 273;
      }

      DevDataText(void);

      Message*
      clone(void) const
      {
        return new DevDataText(*this);
      }

      void
      clear(void);

      bool
      fieldsEqual(const Message& msg__) const;

      int
      validate(void) const;

      uint8_t*
      serializeFields(uint8_t* bfr__) const;

      uint16_t
      deserializeFields(const uint8_t* bfr__, uint16_t size__);

      uint16_t
      reverseDeserializeFields(const uint8_t* bfr__, uint16_t size__);

      uint16_t
      getId(void) const
      {
        return DevDataText::getIdStatic();
      }

      const char*
      getName(void) const
      {
        return "DevDataText";
      }

      unsigned
      getFixedSerializationSize(void) const
      {
        return 0;
      }

      unsigned
      getVariableSerializationSize(void) const
      {
        return IMC::getSerializationSize(value);
      }

      void
      fieldsToJSON(std::ostream& os__, unsigned nindent__) const;
    };

    //! Device Data (Binary).
    class DevDataBinary: public Message
    {
    public:
      //! Value.
      std::vector<char> value;

      static uint16_t
      getIdStatic(void)
      {
        return 274;
      }

      DevDataBinary(void);

      Message*
      clone(void) const
      {
        return new DevDataBinary(*this);
      }

      void
      clear(void);

      bool
      fieldsEqual(const Message& msg__) const;

      int
      validate(void) const;

      uint8_t*
      serializeFields(uint8_t* bfr__) const;

      uint16_t
      deserializeFields(const uint8_t* bfr__, uint16_t size__);

      uint16_t
      reverseDeserializeFields(const uint8_t* bfr__, uint16_t size__);

      uint16_t
      getId(void) const
      {
        return DevDataBinary::getIdStatic();
      }

      const char*
      getName(void) const
      {
        return "DevDataBinary";
      }

      unsigned
      getFixedSerializationSize(void) const
      {
        return 0;
      }

      unsigned
      getVariableSerializationSize(void) const
      {
        return IMC::getSerializationSize(value);
      }

      void
      fieldsToJSON(std::ostream& os__, unsigned nindent__) const;
    };

    //! Sonar Data.
    class SonarData: public Message
    {
    public:
      //! Type.
      enum TypeEnum
      {
        //! Sidescan.
        ST_SIDESCAN = 0,
        //! Echo Sounder.
        ST_ECHOSOUNDER = 1,
        //! Multibeam.
        ST_MULTIBEAM = 2
      };

      //! Type.
      uint8_t type;
      //! Frequency.
      uint32_t frequency;
      //! Minimum Range.
      uint16_t min_range;
      //! Maximum Range.
      uint16_t max_range;
      //! Bits Per Data Point.
      uint8_t bits_per_point;
      //! Scaling Factor.
      fp32_t scale_factor;
      //! Beam Configuration.
      MessageList<BeamConfig> beam_config;
      //! Data.
      std::vector<char> data;

      static uint16_t
      getIdStatic(void)
      {
        return 276;
      }

      SonarData(void);

      Message*
      clone(void) const
      {
        return new SonarData(*this);
      }

      void
      clear(void);

      bool
      fieldsEqual(const Message& msg__) const;

      int
      validate(void) const;

      uint8_t*
      serializeFields(uint8_t* bfr__) const;

      uint16_t
      deserializeFields(const uint8_t* bfr__, uint16_t size__);

      uint16_t
      reverseDeserializeFields(const uint8_t* bfr__, uint16_t size__);

      uint16_t
      getId(void) const
      {
        return SonarData::getIdStatic();
      }

      const char*
      getName(void) const
      {
        return "SonarData";
      }

      unsigned
      getFixedSerializationSize(void) const
      {
        return 14;
      }

      unsigned
      getVariableSerializationSize(void) const
      {
        return beam_config.getSerializationSize() + IMC::getSerializationSize(data);
      }

      void
      fieldsToJSON(std::ostream& os__, unsigned nindent__) const;

    protected:
      void
      setTimeStampNested(double value__);

      void
      setSourceNested(uint16_t value__);

      void
      setSourceEntityNested(uint8_t value__);

      void
      setDestinationNested(uint16_t value__);

      void
      setDestinationEntityNested(uint8_t value__);
    };

    //! Pulse.
    class Pulse: public Message
    {
    public:

      static uint16_t
      getIdStatic(void)
      {
        return 277;
      }

      Pulse(void);

      Message*
      clone(void) const
      {
        return new Pulse(*this);
      }

      void
      clear(void);

      int
      validate(void) const;

      uint8_t*
      serializeFields(uint8_t* bfr__) const;

      uint16_t
      deserializeFields(const uint8_t* bfr__, uint16_t size__);

      uint16_t
      reverseDeserializeFields(const uint8_t* bfr__, uint16_t size__);

      uint16_t
      getId(void) const
      {
        return Pulse::getIdStatic();
      }

      const char*
      getName(void) const
      {
        return "Pulse";
      }

      unsigned
      getFixedSerializationSize(void) const
      {
        return 0;
      }
    };

    //! Pulse Detection Control.
    class PulseDetectionControl: public Message
    {
    public:
      //! Operation.
      enum OperationEnum
      {
        //! Pulse Detection OFF.
        POP_OFF = 0,
        //! Pulse Detection ON.
        POP_ON = 1
      };

      //! Operation.
      uint8_t op;

      static uint16_t
      getIdStatic(void)
      {
        return 278;
      }

      PulseDetectionControl(void);

      Message*
      clone(void) const
      {
        return new PulseDetectionControl(*this);
      }

      void
      clear(void);

      bool
      fieldsEqual(const Message& msg__) const;

      int
      validate(void) const;

      uint8_t*
      serializeFields(uint8_t* bfr__) const;

      uint16_t
      deserializeFields(const uint8_t* bfr__, uint16_t size__);

      uint16_t
      reverseDeserializeFields(const uint8_t* bfr__, uint16_t size__);

      uint16_t
      getId(void) const
      {
        return PulseDetectionControl::getIdStatic();
      }

      const char*
      getName(void) const
      {
        return "PulseDetectionControl";
      }

      unsigned
      getFixedSerializationSize(void) const
      {
        return 1;
      }

      void
      fieldsToJSON(std::ostream& os__, unsigned nindent__) const;
    };

    //! Fuel Level.
    class FuelLevel: public Message
    {
    public:
      //! Value.
      fp32_t value;
      //! Confidence Level.
      fp32_t confidence;
      //! Operation Modes.
      std::string opmodes;

      static uint16_t
      getIdStatic(void)
      {
        return 279;
      }

      FuelLevel(void);

      Message*
      clone(void) const
      {
        return new FuelLevel(*this);
      }

      void
      clear(void);

      bool
      fieldsEqual(const Message& msg__) const;

      int
      validate(void) const;

      uint8_t*
      serializeFields(uint8_t* bfr__) const;

      uint16_t
      deserializeFields(const uint8_t* bfr__, uint16_t size__);

      uint16_t
      reverseDeserializeFields(const uint8_t* bfr__, uint16_t size__);

      uint16_t
      getId(void) const
      {
        return FuelLevel::getIdStatic();
      }

      const char*
      getName(void) const
      {
        return "FuelLevel";
      }

      unsigned
      getFixedSerializationSize(void) const
      {
        return 8;
      }

      unsigned
      getVariableSerializationSize(void) const
      {
        return IMC::getSerializationSize(opmodes);
      }

      fp64_t
      getValueFP(void) const;

      void
      setValueFP(fp64_t val);

      void
      fieldsToJSON(std::ostream& os__, unsigned nindent__) const;
    };

    //! GPS Navigation Data.
    class GpsNavData: public Message
    {
    public:
      //! GPS Millisecond Time of Week.
      uint32_t itow;
      //! Latitude.
      fp64_t lat;
      //! Longitude.
      fp64_t lon;
      //! Height above ellipsoid.
      fp32_t height_ell;
      //! Height above sea level.
      fp32_t height_sea;
      //! Horizontal Accuracy Estimate.
      fp32_t hacc;
      //! Vertical Accuracy Estimate.
      fp32_t vacc;
      //! NED North Velocity.
      fp32_t vel_n;
      //! NED East Velocity.
      fp32_t vel_e;
      //! NED Down Velocity.
      fp32_t vel_d;
      //! Speed (3D).
      fp32_t speed;
      //! Ground Speed (2D).
      fp32_t gspeed;
      //! Heading (2D).
      fp32_t heading;
      //! Speed Accuracy Estimate.
      fp32_t sacc;
      //! Course / Heading Accuracy Estimate.
      fp32_t cacc;

      static uint16_t
      getIdStatic(void)
      {
        return 280;
      }

      GpsNavData(void);

      Message*
      clone(void) const
      {
        return new GpsNavData(*this);
      }

      void
      clear(void);

      bool
      fieldsEqual(const Message& msg__) const;

      int
      validate(void) const;

      uint8_t*
      serializeFields(uint8_t* bfr__) const;

      uint16_t
      deserializeFields(const uint8_t* bfr__, uint16_t size__);

      uint16_t
      reverseDeserializeFields(const uint8_t* bfr__, uint16_t size__);

      uint16_t
      getId(void) const
      {
        return GpsNavData::getIdStatic();
      }

      const char*
      getName(void) const
      {
        return "GpsNavData";
      }

      unsigned
      getFixedSerializationSize(void) const
      {
        return 68;
      }

      void
      fieldsToJSON(std::ostream& os__, unsigned nindent__) const;
    };

    //! Servo Position.
    class ServoPosition: public Message
    {
    public:
      //! Identifier.
      uint8_t id;
      //! Position.
      fp32_t value;

      static uint16_t
      getIdStatic(void)
      {
        return 281;
      }

      ServoPosition(void);

      Message*
      clone(void) const
      {
        return new ServoPosition(*this);
      }

      void
      clear(void);

      bool
      fieldsEqual(const Message& msg__) const;

      int
      validate(void) const;

      uint8_t*
      serializeFields(uint8_t* bfr__) const;

      uint16_t
      deserializeFields(const uint8_t* bfr__, uint16_t size__);

      uint16_t
      reverseDeserializeFields(const uint8_t* bfr__, uint16_t size__);

      uint16_t
      getId(void) const
      {
        return ServoPosition::getIdStatic();
      }

      const char*
      getName(void) const
      {
        return "ServoPosition";
      }

      unsigned
      getFixedSerializationSize(void) const
      {
        return 5;
      }

      uint16_t
      getSubId(void) const;

      void
      setSubId(uint16_t subid);

      fp64_t
      getValueFP(void) const;

      void
      setValueFP(fp64_t val);

      void
      fieldsToJSON(std::ostream& os__, unsigned nindent__) const;
    };

    //! Data Sanity.
    class DataSanity: public Message
    {
    public:
      //! Sanity.
      enum SanityEnum
      {
        //! Sane.
        DS_SANE = 0,
        //! Not Sane.
        DS_NOT_SANE = 1
      };

      //! Sanity.
      uint8_t sane;

      static uint16_t
      getIdStatic(void)
      {
        return 284;
      }

      DataSanity(void);

      Message*
      clone(void) const
      {
        return new DataSanity(*this);
      }

      void
      clear(void);

      bool
      fieldsEqual(const Message& msg__) const;

      int
      validate(void) const;

      uint8_t*
      serializeFields(uint8_t* bfr__) const;

      uint16_t
      deserializeFields(const uint8_t* bfr__, uint16_t size__);

      uint16_t
      reverseDeserializeFields(const uint8_t* bfr__, uint16_t size__);

      uint16_t
      getId(void) const
      {
        return DataSanity::getIdStatic();
      }

      const char*
      getName(void) const
      {
        return "DataSanity";
      }

      unsigned
      getFixedSerializationSize(void) const
      {
        return 1;
      }

      void
      fieldsToJSON(std::ostream& os__, unsigned nindent__) const;
    };

    //! Rhodamine Dye.
    class RhodamineDye: public Message
    {
    public:
      //! Value.
      fp32_t value;

      static uint16_t
      getIdStatic(void)
      {
        return 285;
      }

      RhodamineDye(void);

      Message*
      clone(void) const
      {
        return new RhodamineDye(*this);
      }

      void
      clear(void);

      bool
      fieldsEqual(const Message& msg__) const;

      int
      validate(void) const;

      uint8_t*
      serializeFields(uint8_t* bfr__) const;

      uint16_t
      deserializeFields(const uint8_t* bfr__, uint16_t size__);

      uint16_t
      reverseDeserializeFields(const uint8_t* bfr__, uint16_t size__);

      uint16_t
      getId(void) const
      {
        return RhodamineDye::getIdStatic();
      }

      const char*
      getName(void) const
      {
        return "RhodamineDye";
      }

      unsigned
      getFixedSerializationSize(void) const
      {
        return 4;
      }

      fp64_t
      getValueFP(void) const;

      void
      setValueFP(fp64_t val);

      void
      fieldsToJSON(std::ostream& os__, unsigned nindent__) const;
    };

    //! Crude Oil.
    class CrudeOil: public Message
    {
    public:
      //! Value.
      fp32_t value;

      static uint16_t
      getIdStatic(void)
      {
        return 286;
      }

      CrudeOil(void);

      Message*
      clone(void) const
      {
        return new CrudeOil(*this);
      }

      void
      clear(void);

      bool
      fieldsEqual(const Message& msg__) const;

      int
      validate(void) const;

      uint8_t*
      serializeFields(uint8_t* bfr__) const;

      uint16_t
      deserializeFields(const uint8_t* bfr__, uint16_t size__);

      uint16_t
      reverseDeserializeFields(const uint8_t* bfr__, uint16_t size__);

      uint16_t
      getId(void) const
      {
        return CrudeOil::getIdStatic();
      }

      const char*
      getName(void) const
      {
        return "CrudeOil";
      }

      unsigned
      getFixedSerializationSize(void) const
      {
        return 4;
      }

      fp64_t
      getValueFP(void) const;

      void
      setValueFP(fp64_t val);

      void
      fieldsToJSON(std::ostream& os__, unsigned nindent__) const;
    };

    //! Fine Oil.
    class FineOil: public Message
    {
    public:
      //! Value.
      fp32_t value;

      static uint16_t
      getIdStatic(void)
      {
        return 287;
      }

      FineOil(void);

      Message*
      clone(void) const
      {
        return new FineOil(*this);
      }

      void
      clear(void);

      bool
      fieldsEqual(const Message& msg__) const;

      int
      validate(void) const;

      uint8_t*
      serializeFields(uint8_t* bfr__) const;

      uint16_t
      deserializeFields(const uint8_t* bfr__, uint16_t size__);

      uint16_t
      reverseDeserializeFields(const uint8_t* bfr__, uint16_t size__);

      uint16_t
      getId(void) const
      {
        return FineOil::getIdStatic();
      }

      const char*
      getName(void) const
      {
        return "FineOil";
      }

      unsigned
      getFixedSerializationSize(void) const
      {
        return 4;
      }

      fp64_t
      getValueFP(void) const;

      void
      setValueFP(fp64_t val);

      void
      fieldsToJSON(std::ostream& os__, unsigned nindent__) const;
    };

    //! Turbidity.
    class Turbidity: public Message
    {
    public:
      //! Value.
      fp32_t value;

      static uint16_t
      getIdStatic(void)
      {
        return 288;
      }

      Turbidity(void);

      Message*
      clone(void) const
      {
        return new Turbidity(*this);
      }

      void
      clear(void);

      bool
      fieldsEqual(const Message& msg__) const;

      int
      validate(void) const;

      uint8_t*
      serializeFields(uint8_t* bfr__) const;

      uint16_t
      deserializeFields(const uint8_t* bfr__, uint16_t size__);

      uint16_t
      reverseDeserializeFields(const uint8_t* bfr__, uint16_t size__);

      uint16_t
      getId(void) const
      {
        return Turbidity::getIdStatic();
      }

      const char*
      getName(void) const
      {
        return "Turbidity";
      }

      unsigned
      getFixedSerializationSize(void) const
      {
        return 4;
      }

      fp64_t
      getValueFP(void) const;

      void
      setValueFP(fp64_t val);

      void
      fieldsToJSON(std::ostream& os__, unsigned nindent__) const;
    };

    //! Chlorophyll.
    class Chlorophyll: public Message
    {
    public:
      //! Value.
      fp32_t value;

      static uint16_t
      getIdStatic(void)
      {
        return 289;
      }

      Chlorophyll(void);

      Message*
      clone(void) const
      {
        return new Chlorophyll(*this);
      }

      void
      clear(void);

      bool
      fieldsEqual(const Message& msg__) const;

      int
      validate(void) const;

      uint8_t*
      serializeFields(uint8_t* bfr__) const;

      uint16_t
      deserializeFields(const uint8_t* bfr__, uint16_t size__);

      uint16_t
      reverseDeserializeFields(const uint8_t* bfr__, uint16_t size__);

      uint16_t
      getId(void) const
      {
        return Chlorophyll::getIdStatic();
      }

      const char*
      getName(void) const
      {
        return "Chlorophyll";
      }

      unsigned
      getFixedSerializationSize(void) const
      {
        return 4;
      }

      fp64_t
      getValueFP(void) const;

      void
      setValueFP(fp64_t val);

      void
      fieldsToJSON(std::ostream& os__, unsigned nindent__) const;
    };

    //! Fluorescein.
    class Fluorescein: public Message
    {
    public:
      //! Value.
      fp32_t value;

      static uint16_t
      getIdStatic(void)
      {
        return 290;
      }

      Fluorescein(void);

      Message*
      clone(void) const
      {
        return new Fluorescein(*this);
      }

      void
      clear(void);

      bool
      fieldsEqual(const Message& msg__) const;

      int
      validate(void) const;

      uint8_t*
      serializeFields(uint8_t* bfr__) const;

      uint16_t
      deserializeFields(const uint8_t* bfr__, uint16_t size__);

      uint16_t
      reverseDeserializeFields(const uint8_t* bfr__, uint16_t size__);

      uint16_t
      getId(void) const
      {
        return Fluorescein::getIdStatic();
      }

      const char*
      getName(void) const
      {
        return "Fluorescein";
      }

      unsigned
      getFixedSerializationSize(void) const
      {
        return 4;
      }

      fp64_t
      getValueFP(void) const;

      void
      setValueFP(fp64_t val);

      void
      fieldsToJSON(std::ostream& os__, unsigned nindent__) const;
    };

    //! Phycocyanin.
    class Phycocyanin: public Message
    {
    public:
      //! Value.
      fp32_t value;

      static uint16_t
      getIdStatic(void)
      {
        return 291;
      }

      Phycocyanin(void);

      Message*
      clone(void) const
      {
        return new Phycocyanin(*this);
      }

      void
      clear(void);

      bool
      fieldsEqual(const Message& msg__) const;

      int
      validate(void) const;

      uint8_t*
      serializeFields(uint8_t* bfr__) const;

      uint16_t
      deserializeFields(const uint8_t* bfr__, uint16_t size__);

      uint16_t
      reverseDeserializeFields(const uint8_t* bfr__, uint16_t size__);

      uint16_t
      getId(void) const
      {
        return Phycocyanin::getIdStatic();
      }

      const char*
      getName(void) const
      {
        return "Phycocyanin";
      }

      unsigned
      getFixedSerializationSize(void) const
      {
        return 4;
      }

      fp64_t
      getValueFP(void) const;

      void
      setValueFP(fp64_t val);

      void
      fieldsToJSON(std::ostream& os__, unsigned nindent__) const;
    };

    //! Phycoerythrin.
    class Phycoerythrin: public Message
    {
    public:
      //! Value.
      fp32_t value;

      static uint16_t
      getIdStatic(void)
      {
        return 292;
      }

      Phycoerythrin(void);

      Message*
      clone(void) const
      {
        return new Phycoerythrin(*this);
      }

      void
      clear(void);

      bool
      fieldsEqual(const Message& msg__) const;

      int
      validate(void) const;

      uint8_t*
      serializeFields(uint8_t* bfr__) const;

      uint16_t
      deserializeFields(const uint8_t* bfr__, uint16_t size__);

      uint16_t
      reverseDeserializeFields(const uint8_t* bfr__, uint16_t size__);

      uint16_t
      getId(void) const
      {
        return Phycoerythrin::getIdStatic();
      }

      const char*
      getName(void) const
      {
        return "Phycoerythrin";
      }

      unsigned
      getFixedSerializationSize(void) const
      {
        return 4;
      }

      fp64_t
      getValueFP(void) const;

      void
      setValueFP(fp64_t val);

      void
      fieldsToJSON(std::ostream& os__, unsigned nindent__) const;
    };

    //! GPS Fix RTK.
    class GpsFixRtk: public Message
    {
    public:
      //! Type.
      enum TypeEnum
      {
        //! None.
        RTK_NONE = 0x00,
        //! Obs.
        RTK_OBS = 0x01,
        //! Float.
        RTK_FLOAT = 0x02,
        //! Fixed.
        RTK_FIXED = 0x03
      };

      //! Validity.
      enum ValidityBits
      {
        //! Valid Time.
        RFV_VALID_TIME = 0x0001,
        //! Valid Base LLH.
        RFV_VALID_BASE = 0x0002,
        //! Valid Position.
        RFV_VALID_POS = 0x0004,
        //! Valid Velocity.
        RFV_VALID_VEL = 0x0008
      };

      //! Validity.
      uint16_t validity;
      //! Type.
      uint8_t type;
      //! GPS Time of Week.
      uint32_t tow;
      //! Base Latitude WGS-84.
      fp64_t base_lat;
      //! Base Longitude WGS-84.
      fp64_t base_lon;
      //! Base Height above WGS-84 ellipsoid.
      fp32_t base_height;
      //! Position North.
      fp32_t n;
      //! Position East.
      fp32_t e;
      //! Position Down.
      fp32_t d;
      //! Velocity North.
      fp32_t v_n;
      //! Velocity East.
      fp32_t v_e;
      //! Velocity Down.
      fp32_t v_d;
      //! Number of Satellites.
      uint8_t satellites;
      //! IAR Hypotheses.
      uint16_t iar_hyp;
      //! IAR Ratio.
      fp32_t iar_ratio;

      static uint16_t
      getIdStatic(void)
      {
        return 293;
      }

      GpsFixRtk(void);

      Message*
      clone(void) const
      {
        return new GpsFixRtk(*this);
      }

      void
      clear(void);

      bool
      fieldsEqual(const Message& msg__) const;

      int
      validate(void) const;

      uint8_t*
      serializeFields(uint8_t* bfr__) const;

      uint16_t
      deserializeFields(const uint8_t* bfr__, uint16_t size__);

      uint16_t
      reverseDeserializeFields(const uint8_t* bfr__, uint16_t size__);

      uint16_t
      getId(void) const
      {
        return GpsFixRtk::getIdStatic();
      }

      const char*
      getName(void) const
      {
        return "GpsFixRtk";
      }

      unsigned
      getFixedSerializationSize(void) const
      {
        return 58;
      }

      void
      fieldsToJSON(std::ostream& os__, unsigned nindent__) const;
    };

    //! Camera Zoom.
    class CameraZoom: public Message
    {
    public:
      //! Action.
      enum ActionEnum
      {
        //! Reset Zoom.
        ACTION_ZOOM_RESET = 0,
        //! Zoom In.
        ACTION_ZOOM_IN = 1,
        //! Zoom Out.
        ACTION_ZOOM_OUT = 2,
        //! Stop Zooming.
        ACTION_ZOOM_STOP = 3
      };

      //! Camera Number.
      uint8_t id;
      //! Absolute Zoom Level.
      uint8_t zoom;
      //! Action.
      uint8_t action;

      static uint16_t
      getIdStatic(void)
      {
        return 300;
      }

      CameraZoom(void);

      Message*
      clone(void) const
      {
        return new CameraZoom(*this);
      }

      void
      clear(void);

      bool
      fieldsEqual(const Message& msg__) const;

      int
      validate(void) const;

      uint8_t*
      serializeFields(uint8_t* bfr__) const;

      uint16_t
      deserializeFields(const uint8_t* bfr__, uint16_t size__);

      uint16_t
      reverseDeserializeFields(const uint8_t* bfr__, uint16_t size__);

      uint16_t
      getId(void) const
      {
        return CameraZoom::getIdStatic();
      }

      const char*
      getName(void) const
      {
        return "CameraZoom";
      }

      unsigned
      getFixedSerializationSize(void) const
      {
        return 3;
      }

      uint16_t
      getSubId(void) const;

      void
      setSubId(uint16_t subid);

      void
      fieldsToJSON(std::ostream& os__, unsigned nindent__) const;
    };

    //! Set Thruster Actuation.
    class SetThrusterActuation: public Message
    {
    public:
      //! Thruster Number.
      uint8_t id;
      //! Actuation Value.
      fp32_t value;

      static uint16_t
      getIdStatic(void)
      {
        return 301;
      }

      SetThrusterActuation(void);

      Message*
      clone(void) const
      {
        return new SetThrusterActuation(*this);
      }

      void
      clear(void);

      bool
      fieldsEqual(const Message& msg__) const;

      int
      validate(void) const;

      uint8_t*
      serializeFields(uint8_t* bfr__) const;

      uint16_t
      deserializeFields(const uint8_t* bfr__, uint16_t size__);

      uint16_t
      reverseDeserializeFields(const uint8_t* bfr__, uint16_t size__);

      uint16_t
      getId(void) const
      {
        return SetThrusterActuation::getIdStatic();
      }

      const char*
      getName(void) const
      {
        return "SetThrusterActuation";
      }

      unsigned
      getFixedSerializationSize(void) const
      {
        return 5;
      }

      uint16_t
      getSubId(void) const;

      void
      setSubId(uint16_t subid);

      fp64_t
      getValueFP(void) const;

      void
      setValueFP(fp64_t val);

      void
      fieldsToJSON(std::ostream& os__, unsigned nindent__) const;
    };

    //! Set Servo Position.
    class SetServoPosition: public Message
    {
    public:
      //! Identifier.
      uint8_t id;
      //! Position.
      fp32_t value;

      static uint16_t
      getIdStatic(void)
      {
        return 302;
      }

      SetServoPosition(void);

      Message*
      clone(void) const
      {
        return new SetServoPosition(*this);
      }

      void
      clear(void);

      bool
      fieldsEqual(const Message& msg__) const;

      int
      validate(void) const;

      uint8_t*
      serializeFields(uint8_t* bfr__) const;

      uint16_t
      deserializeFields(const uint8_t* bfr__, uint16_t size__);

      uint16_t
      reverseDeserializeFields(const uint8_t* bfr__, uint16_t size__);

      uint16_t
      getId(void) const
      {
        return SetServoPosition::getIdStatic();
      }

      const char*
      getName(void) const
      {
        return "SetServoPosition";
      }

      unsigned
      getFixedSerializationSize(void) const
      {
        return 5;
      }

      uint16_t
      getSubId(void) const;

      void
      setSubId(uint16_t subid);

      fp64_t
      getValueFP(void) const;

      void
      setValueFP(fp64_t val);

      void
      fieldsToJSON(std::ostream& os__, unsigned nindent__) const;
    };

    //! Set Control Surface Deflection.
    class SetControlSurfaceDeflection: public Message
    {
    public:
      //! Identifier.
      uint8_t id;
      //! Angle.
      fp32_t angle;

      static uint16_t
      getIdStatic(void)
      {
        return 303;
      }

      SetControlSurfaceDeflection(void);

      Message*
      clone(void) const
      {
        return new SetControlSurfaceDeflection(*this);
      }

      void
      clear(void);

      bool
      fieldsEqual(const Message& msg__) const;

      int
      validate(void) const;

      uint8_t*
      serializeFields(uint8_t* bfr__) const;

      uint16_t
      deserializeFields(const uint8_t* bfr__, uint16_t size__);

      uint16_t
      reverseDeserializeFields(const uint8_t* bfr__, uint16_t size__);

      uint16_t
      getId(void) const
      {
        return SetControlSurfaceDeflection::getIdStatic();
      }

      const char*
      getName(void) const
      {
        return "SetControlSurfaceDeflection";
      }

      unsigned
      getFixedSerializationSize(void) const
      {
        return 5;
      }

      uint16_t
      getSubId(void) const;

      void
      setSubId(uint16_t subid);

      void
      fieldsToJSON(std::ostream& os__, unsigned nindent__) const;
    };

    //! Remote Actions Request.
    class RemoteActionsRequest: public Message
    {
    public:
      //! operation.
      enum operationEnum
      {
        //! Report.
        OP_REPORT = 0,
        //! Query.
        OP_QUERY = 1
      };

      //! operation.
      uint8_t op;
      //! Actions.
      std::string actions;

      static uint16_t
      getIdStatic(void)
      {
        return 304;
      }

      RemoteActionsRequest(void);

      Message*
      clone(void) const
      {
        return new RemoteActionsRequest(*this);
      }

      void
      clear(void);

      bool
      fieldsEqual(const Message& msg__) const;

      int
      validate(void) const;

      uint8_t*
      serializeFields(uint8_t* bfr__) const;

      uint16_t
      deserializeFields(const uint8_t* bfr__, uint16_t size__);

      uint16_t
      reverseDeserializeFields(const uint8_t* bfr__, uint16_t size__);

      uint16_t
      getId(void) const
      {
        return RemoteActionsRequest::getIdStatic();
      }

      const char*
      getName(void) const
      {
        return "RemoteActionsRequest";
      }

      unsigned
      getFixedSerializationSize(void) const
      {
        return 1;
      }

      unsigned
      getVariableSerializationSize(void) const
      {
        return IMC::getSerializationSize(actions);
      }

      void
      fieldsToJSON(std::ostream& os__, unsigned nindent__) const;
    };

    //! Remote Actions.
    class RemoteActions: public Message
    {
    public:
      //! Actions.
      std::string actions;

      static uint16_t
      getIdStatic(void)
      {
        return 305;
      }

      RemoteActions(void);

      Message*
      clone(void) const
      {
        return new RemoteActions(*this);
      }

      void
      clear(void);

      bool
      fieldsEqual(const Message& msg__) const;

      int
      validate(void) const;

      uint8_t*
      serializeFields(uint8_t* bfr__) const;

      uint16_t
      deserializeFields(const uint8_t* bfr__, uint16_t size__);

      uint16_t
      reverseDeserializeFields(const uint8_t* bfr__, uint16_t size__);

      uint16_t
      getId(void) const
      {
        return RemoteActions::getIdStatic();
      }

      const char*
      getName(void) const
      {
        return "RemoteActions";
      }

      unsigned
      getFixedSerializationSize(void) const
      {
        return 0;
      }

      unsigned
      getVariableSerializationSize(void) const
      {
        return IMC::getSerializationSize(actions);
      }

      void
      fieldsToJSON(std::ostream& os__, unsigned nindent__) const;
    };

    //! Button Event.
    class ButtonEvent: public Message
    {
    public:
      //! Button.
      uint8_t button;
      //! Value.
      uint8_t value;

      static uint16_t
      getIdStatic(void)
      {
        return 306;
      }

      ButtonEvent(void);

      Message*
      clone(void) const
      {
        return new ButtonEvent(*this);
      }

      void
      clear(void);

      bool
      fieldsEqual(const Message& msg__) const;

      int
      validate(void) const;

      uint8_t*
      serializeFields(uint8_t* bfr__) const;

      uint16_t
      deserializeFields(const uint8_t* bfr__, uint16_t size__);

      uint16_t
      reverseDeserializeFields(const uint8_t* bfr__, uint16_t size__);

      uint16_t
      getId(void) const
      {
        return ButtonEvent::getIdStatic();
      }

      const char*
      getName(void) const
      {
        return "ButtonEvent";
      }

      unsigned
      getFixedSerializationSize(void) const
      {
        return 2;
      }

      fp64_t
      getValueFP(void) const;

      void
      setValueFP(fp64_t val);

      void
      fieldsToJSON(std::ostream& os__, unsigned nindent__) const;
    };

    //! LCD Control.
    class LcdControl: public Message
    {
    public:
      //! Operation.
      enum OperationEnum
      {
        //! Turn off display.
        OP_TURN_OFF = 0,
        //! Turn on display.
        OP_TURN_ON = 1,
        //! Clear display.
        OP_CLEAR = 2,
        //! Write Line #0.
        OP_WRITE0 = 3,
        //! Write Line #1.
        OP_WRITE1 = 4
      };

      //! Operation.
      uint8_t op;
      //! Text.
      std::string text;

      static uint16_t
      getIdStatic(void)
      {
        return 307;
      }

      LcdControl(void);

      Message*
      clone(void) const
      {
        return new LcdControl(*this);
      }

      void
      clear(void);

      bool
      fieldsEqual(const Message& msg__) const;

      int
      validate(void) const;

      uint8_t*
      serializeFields(uint8_t* bfr__) const;

      uint16_t
      deserializeFields(const uint8_t* bfr__, uint16_t size__);

      uint16_t
      reverseDeserializeFields(const uint8_t* bfr__, uint16_t size__);

      uint16_t
      getId(void) const
      {
        return LcdControl::getIdStatic();
      }

      const char*
      getName(void) const
      {
        return "LcdControl";
      }

      unsigned
      getFixedSerializationSize(void) const
      {
        return 1;
      }

      unsigned
      getVariableSerializationSize(void) const
      {
        return IMC::getSerializationSize(text);
      }

      void
      fieldsToJSON(std::ostream& os__, unsigned nindent__) const;
    };

    //! Power Operation.
    class PowerOperation: public Message
    {
    public:
      //! Operation.
      enum OperationEnum
      {
        //! Power Down.
        POP_PWR_DOWN = 0,
        //! Power Down in Progress.
        POP_PWR_DOWN_IP = 1,
        //! Power Down Aborted.
        POP_PWR_DOWN_ABORTED = 2,
        //! Schedule Power Down.
        POP_SCHED_PWR_DOWN = 3,
        //! Power Up.
        POP_PWR_UP = 4,
        //! Power Up in Progress.
        POP_PWR_UP_IP = 5,
        //! Schedule Power Up.
        POP_SCHED_PWR_UP = 6
      };

      //! Operation.
      uint8_t op;
      //! Time Remaining.
      fp32_t time_remain;
      //! Scheduled Time.
      fp64_t sched_time;

      static uint16_t
      getIdStatic(void)
      {
        return 308;
      }

      PowerOperation(void);

      Message*
      clone(void) const
      {
        return new PowerOperation(*this);
      }

      void
      clear(void);

      bool
      fieldsEqual(const Message& msg__) const;

      int
      validate(void) const;

      uint8_t*
      serializeFields(uint8_t* bfr__) const;

      uint16_t
      deserializeFields(const uint8_t* bfr__, uint16_t size__);

      uint16_t
      reverseDeserializeFields(const uint8_t* bfr__, uint16_t size__);

      uint16_t
      getId(void) const
      {
        return PowerOperation::getIdStatic();
      }

      const char*
      getName(void) const
      {
        return "PowerOperation";
      }

      unsigned
      getFixedSerializationSize(void) const
      {
        return 13;
      }

      void
      fieldsToJSON(std::ostream& os__, unsigned nindent__) const;
    };

    //! Power Channel Control.
    class PowerChannelControl: public Message
    {
    public:
      //! Operation.
      enum OperationEnum
      {
        //! Turn Off.
        PCC_OP_TURN_OFF = 0,
        //! Turn On.
        PCC_OP_TURN_ON = 1,
        //! Toggle.
        PCC_OP_TOGGLE = 2,
        //! Schedule Turn On.
        PCC_OP_SCHED_ON = 3,
        //! Schedule Turn Off.
        PCC_OP_SCHED_OFF = 4,
        //! Reset Schedules.
        PCC_OP_SCHED_RESET = 5,
        //! Save Current State.
        PCC_OP_SAVE = 6
      };

      //! Channel Name.
      std::string name;
      //! Operation.
      uint8_t op;
      //! Scheduled Time.
      fp64_t sched_time;

      static uint16_t
      getIdStatic(void)
      {
        return 309;
      }

      PowerChannelControl(void);

      Message*
      clone(void) const
      {
        return new PowerChannelControl(*this);
      }

      void
      clear(void);

      bool
      fieldsEqual(const Message& msg__) const;

      int
      validate(void) const;

      uint8_t*
      serializeFields(uint8_t* bfr__) const;

      uint16_t
      deserializeFields(const uint8_t* bfr__, uint16_t size__);

      uint16_t
      reverseDeserializeFields(const uint8_t* bfr__, uint16_t size__);

      uint16_t
      getId(void) const
      {
        return PowerChannelControl::getIdStatic();
      }

      const char*
      getName(void) const
      {
        return "PowerChannelControl";
      }

      unsigned
      getFixedSerializationSize(void) const
      {
        return 9;
      }

      unsigned
      getVariableSerializationSize(void) const
      {
        return IMC::getSerializationSize(name);
      }

      void
      fieldsToJSON(std::ostream& os__, unsigned nindent__) const;
    };

    //! Query Power Channel State.
    class QueryPowerChannelState: public Message
    {
    public:

      static uint16_t
      getIdStatic(void)
      {
        return 310;
      }

      QueryPowerChannelState(void);

      Message*
      clone(void) const
      {
        return new QueryPowerChannelState(*this);
      }

      void
      clear(void);

      int
      validate(void) const;

      uint8_t*
      serializeFields(uint8_t* bfr__) const;

      uint16_t
      deserializeFields(const uint8_t* bfr__, uint16_t size__);

      uint16_t
      reverseDeserializeFields(const uint8_t* bfr__, uint16_t size__);

      uint16_t
      getId(void) const
      {
        return QueryPowerChannelState::getIdStatic();
      }

      const char*
      getName(void) const
      {
        return "QueryPowerChannelState";
      }

      unsigned
      getFixedSerializationSize(void) const
      {
        return 0;
      }
    };

    //! Power Channel State.
    class PowerChannelState: public Message
    {
    public:
      //! State.
      enum StateEnum
      {
        //! Off.
        PCS_OFF = 0,
        //! On.
        PCS_ON = 1
      };

      //! Name.
      std::string name;
      //! State.
      uint8_t state;

      static uint16_t
      getIdStatic(void)
      {
        return 311;
      }

      PowerChannelState(void);

      Message*
      clone(void) const
      {
        return new PowerChannelState(*this);
      }

      void
      clear(void);

      bool
      fieldsEqual(const Message& msg__) const;

      int
      validate(void) const;

      uint8_t*
      serializeFields(uint8_t* bfr__) const;

      uint16_t
      deserializeFields(const uint8_t* bfr__, uint16_t size__);

      uint16_t
      reverseDeserializeFields(const uint8_t* bfr__, uint16_t size__);

      uint16_t
      getId(void) const
      {
        return PowerChannelState::getIdStatic();
      }

      const char*
      getName(void) const
      {
        return "PowerChannelState";
      }

      unsigned
      getFixedSerializationSize(void) const
      {
        return 1;
      }

      unsigned
      getVariableSerializationSize(void) const
      {
        return IMC::getSerializationSize(name);
      }

      void
      fieldsToJSON(std::ostream& os__, unsigned nindent__) const;
    };

    //! LED Brightness.
    class LedBrightness: public Message
    {
    public:
      //! Name.
      std::string name;
      //! Value.
      uint8_t value;

      static uint16_t
      getIdStatic(void)
      {
        return 312;
      }

      LedBrightness(void);

      Message*
      clone(void) const
      {
        return new LedBrightness(*this);
      }

      void
      clear(void);

      bool
      fieldsEqual(const Message& msg__) const;

      int
      validate(void) const;

      uint8_t*
      serializeFields(uint8_t* bfr__) const;

      uint16_t
      deserializeFields(const uint8_t* bfr__, uint16_t size__);

      uint16_t
      reverseDeserializeFields(const uint8_t* bfr__, uint16_t size__);

      uint16_t
      getId(void) const
      {
        return LedBrightness::getIdStatic();
      }

      const char*
      getName(void) const
      {
        return "LedBrightness";
      }

      unsigned
      getFixedSerializationSize(void) const
      {
        return 1;
      }

      unsigned
      getVariableSerializationSize(void) const
      {
        return IMC::getSerializationSize(name);
      }

      fp64_t
      getValueFP(void) const;

      void
      setValueFP(fp64_t val);

      void
      fieldsToJSON(std::ostream& os__, unsigned nindent__) const;
    };

    //! Query LED Brightness.
    class QueryLedBrightness: public Message
    {
    public:
      //! Name.
      std::string name;

      static uint16_t
      getIdStatic(void)
      {
        return 313;
      }

      QueryLedBrightness(void);

      Message*
      clone(void) const
      {
        return new QueryLedBrightness(*this);
      }

      void
      clear(void);

      bool
      fieldsEqual(const Message& msg__) const;

      int
      validate(void) const;

      uint8_t*
      serializeFields(uint8_t* bfr__) const;

      uint16_t
      deserializeFields(const uint8_t* bfr__, uint16_t size__);

      uint16_t
      reverseDeserializeFields(const uint8_t* bfr__, uint16_t size__);

      uint16_t
      getId(void) const
      {
        return QueryLedBrightness::getIdStatic();
      }

      const char*
      getName(void) const
      {
        return "QueryLedBrightness";
      }

      unsigned
      getFixedSerializationSize(void) const
      {
        return 0;
      }

      unsigned
      getVariableSerializationSize(void) const
      {
        return IMC::getSerializationSize(name);
      }

      void
      fieldsToJSON(std::ostream& os__, unsigned nindent__) const;
    };

    //! Set LED Brightness.
    class SetLedBrightness: public Message
    {
    public:
      //! Name.
      std::string name;
      //! Value.
      uint8_t value;

      static uint16_t
      getIdStatic(void)
      {
        return 314;
      }

      SetLedBrightness(void);

      Message*
      clone(void) const
      {
        return new SetLedBrightness(*this);
      }

      void
      clear(void);

      bool
      fieldsEqual(const Message& msg__) const;

      int
      validate(void) const;

      uint8_t*
      serializeFields(uint8_t* bfr__) const;

      uint16_t
      deserializeFields(const uint8_t* bfr__, uint16_t size__);

      uint16_t
      reverseDeserializeFields(const uint8_t* bfr__, uint16_t size__);

      uint16_t
      getId(void) const
      {
        return SetLedBrightness::getIdStatic();
      }

      const char*
      getName(void) const
      {
        return "SetLedBrightness";
      }

      unsigned
      getFixedSerializationSize(void) const
      {
        return 1;
      }

      unsigned
      getVariableSerializationSize(void) const
      {
        return IMC::getSerializationSize(name);
      }

      fp64_t
      getValueFP(void) const;

      void
      setValueFP(fp64_t val);

      void
      fieldsToJSON(std::ostream& os__, unsigned nindent__) const;
    };

    //! Set PWM.
    class SetPWM: public Message
    {
    public:
      //! Channel Identifier.
      uint8_t id;
      //! Period.
      uint32_t period;
      //! Duty Cycle.
      uint32_t duty_cycle;

      static uint16_t
      getIdStatic(void)
      {
        return 315;
      }

      SetPWM(void);

      Message*
      clone(void) const
      {
        return new SetPWM(*this);
      }

      void
      clear(void);

      bool
      fieldsEqual(const Message& msg__) const;

      int
      validate(void) const;

      uint8_t*
      serializeFields(uint8_t* bfr__) const;

      uint16_t
      deserializeFields(const uint8_t* bfr__, uint16_t size__);

      uint16_t
      reverseDeserializeFields(const uint8_t* bfr__, uint16_t size__);

      uint16_t
      getId(void) const
      {
        return SetPWM::getIdStatic();
      }

      const char*
      getName(void) const
      {
        return "SetPWM";
      }

      unsigned
      getFixedSerializationSize(void) const
      {
        return 9;
      }

      uint16_t
      getSubId(void) const;

      void
      setSubId(uint16_t subid);

      void
      fieldsToJSON(std::ostream& os__, unsigned nindent__) const;
    };

    //! PWM.
    class PWM: public Message
    {
    public:
      //! Channel Identifier.
      uint8_t id;
      //! Period.
      uint32_t period;
      //! Duty Cycle.
      uint32_t duty_cycle;

      static uint16_t
      getIdStatic(void)
      {
        return 316;
      }

      PWM(void);

      Message*
      clone(void) const
      {
        return new PWM(*this);
      }

      void
      clear(void);

      bool
      fieldsEqual(const Message& msg__) const;

      int
      validate(void) const;

      uint8_t*
      serializeFields(uint8_t* bfr__) const;

      uint16_t
      deserializeFields(const uint8_t* bfr__, uint16_t size__);

      uint16_t
      reverseDeserializeFields(const uint8_t* bfr__, uint16_t size__);

      uint16_t
      getId(void) const
      {
        return PWM::getIdStatic();
      }

      const char*
      getName(void) const
      {
        return "PWM";
      }

      unsigned
      getFixedSerializationSize(void) const
      {
        return 9;
      }

      uint16_t
      getSubId(void) const;

      void
      setSubId(uint16_t subid);

      void
      fieldsToJSON(std::ostream& os__, unsigned nindent__) const;
    };

    //! Estimated State.
    class EstimatedState: public Message
    {
    public:
      //! Latitude (WGS-84).
      fp64_t lat;
      //! Longitude (WGS-84).
      fp64_t lon;
      //! Height (WGS-84).
      fp32_t height;
      //! Offset north.
      fp32_t x;
      //! Offset east.
      fp32_t y;
      //! Offset down.
      fp32_t z;
      //! Rotation over x axis.
      fp32_t phi;
      //! Rotation over y axis.
      fp32_t theta;
      //! Rotation over z axis.
      fp32_t psi;
      //! Body-Fixed xx Velocity.
      fp32_t u;
      //! Body-Fixed yy Velocity.
      fp32_t v;
      //! Body-Fixed zz Velocity.
      fp32_t w;
      //! Ground Velocity X (North).
      fp32_t vx;
      //! Ground Velocity Y (East).
      fp32_t vy;
      //! Ground Velocity Z (Down).
      fp32_t vz;
      //! Angular Velocity in x.
      fp32_t p;
      //! Angular Velocity in y.
      fp32_t q;
      //! Angular Velocity in z.
      fp32_t r;
      //! Depth.
      fp32_t depth;
      //! Altitude.
      fp32_t alt;

      static uint16_t
      getIdStatic(void)
      {
        return 350;
      }

      EstimatedState(void);

      Message*
      clone(void) const
      {
        return new EstimatedState(*this);
      }

      void
      clear(void);

      bool
      fieldsEqual(const Message& msg__) const;

      int
      validate(void) const;

      uint8_t*
      serializeFields(uint8_t* bfr__) const;

      uint16_t
      deserializeFields(const uint8_t* bfr__, uint16_t size__);

      uint16_t
      reverseDeserializeFields(const uint8_t* bfr__, uint16_t size__);

      uint16_t
      getId(void) const
      {
        return EstimatedState::getIdStatic();
      }

      const char*
      getName(void) const
      {
        return "EstimatedState";
      }

      unsigned
      getFixedSerializationSize(void) const
      {
        return 88;
      }

      void
      fieldsToJSON(std::ostream& os__, unsigned nindent__) const;
    };

    //! Estimated Stream Velocity.
    class EstimatedStreamVelocity: public Message
    {
    public:
      //! X component (North).
      fp64_t x;
      //! Y component (East).
      fp64_t y;
      //! Z component (Down).
      fp64_t z;

      static uint16_t
      getIdStatic(void)
      {
        return 351;
      }

      EstimatedStreamVelocity(void);

      Message*
      clone(void) const
      {
        return new EstimatedStreamVelocity(*this);
      }

      void
      clear(void);

      bool
      fieldsEqual(const Message& msg__) const;

      int
      validate(void) const;

      uint8_t*
      serializeFields(uint8_t* bfr__) const;

      uint16_t
      deserializeFields(const uint8_t* bfr__, uint16_t size__);

      uint16_t
      reverseDeserializeFields(const uint8_t* bfr__, uint16_t size__);

      uint16_t
      getId(void) const
      {
        return EstimatedStreamVelocity::getIdStatic();
      }

      const char*
      getName(void) const
      {
        return "EstimatedStreamVelocity";
      }

      unsigned
      getFixedSerializationSize(void) const
      {
        return 24;
      }

      void
      fieldsToJSON(std::ostream& os__, unsigned nindent__) const;
    };

    //! Indicated Speed.
    class IndicatedSpeed: public Message
    {
    public:
      //! Measured speed.
      fp64_t value;

      static uint16_t
      getIdStatic(void)
      {
        return 352;
      }

      IndicatedSpeed(void);

      Message*
      clone(void) const
      {
        return new IndicatedSpeed(*this);
      }

      void
      clear(void);

      bool
      fieldsEqual(const Message& msg__) const;

      int
      validate(void) const;

      uint8_t*
      serializeFields(uint8_t* bfr__) const;

      uint16_t
      deserializeFields(const uint8_t* bfr__, uint16_t size__);

      uint16_t
      reverseDeserializeFields(const uint8_t* bfr__, uint16_t size__);

      uint16_t
      getId(void) const
      {
        return IndicatedSpeed::getIdStatic();
      }

      const char*
      getName(void) const
      {
        return "IndicatedSpeed";
      }

      unsigned
      getFixedSerializationSize(void) const
      {
        return 8;
      }

      fp64_t
      getValueFP(void) const;

      void
      setValueFP(fp64_t val);

      void
      fieldsToJSON(std::ostream& os__, unsigned nindent__) const;
    };

    //! True Speed.
    class TrueSpeed: public Message
    {
    public:
      //! Estimated value.
      fp64_t value;

      static uint16_t
      getIdStatic(void)
      {
        return 353;
      }

      TrueSpeed(void);

      Message*
      clone(void) const
      {
        return new TrueSpeed(*this);
      }

      void
      clear(void);

      bool
      fieldsEqual(const Message& msg__) const;

      int
      validate(void) const;

      uint8_t*
      serializeFields(uint8_t* bfr__) const;

      uint16_t
      deserializeFields(const uint8_t* bfr__, uint16_t size__);

      uint16_t
      reverseDeserializeFields(const uint8_t* bfr__, uint16_t size__);

      uint16_t
      getId(void) const
      {
        return TrueSpeed::getIdStatic();
      }

      const char*
      getName(void) const
      {
        return "TrueSpeed";
      }

      unsigned
      getFixedSerializationSize(void) const
      {
        return 8;
      }

      fp64_t
      getValueFP(void) const;

      void
      setValueFP(fp64_t val);

      void
      fieldsToJSON(std::ostream& os__, unsigned nindent__) const;
    };

    //! Navigation Uncertainty.
    class NavigationUncertainty: public Message
    {
    public:
      //! Variance - x Position.
      fp32_t x;
      //! Variance - y Position.
      fp32_t y;
      //! Variance - z Position.
      fp32_t z;
      //! Variance - Roll.
      fp32_t phi;
      //! Variance - Pitch.
      fp32_t theta;
      //! Variance - Yaw.
      fp32_t psi;
      //! Variance - Gyro. Roll Rate.
      fp32_t p;
      //! Variance - Gyro. Pitch Rate.
      fp32_t q;
      //! Variance - Gyro. Yaw Rate.
      fp32_t r;
      //! Variance - Body-Fixed xx Velocity.
      fp32_t u;
      //! Variance - Body-Fixed yy Velocity.
      fp32_t v;
      //! Variance - Body-Fixed ww Velocity.
      fp32_t w;
      //! Variance - Yaw Bias.
      fp32_t bias_psi;
      //! Variance - Gyro. Yaw Rate Bias.
      fp32_t bias_r;

      static uint16_t
      getIdStatic(void)
      {
        return 354;
      }

      NavigationUncertainty(void);

      Message*
      clone(void) const
      {
        return new NavigationUncertainty(*this);
      }

      void
      clear(void);

      bool
      fieldsEqual(const Message& msg__) const;

      int
      validate(void) const;

      uint8_t*
      serializeFields(uint8_t* bfr__) const;

      uint16_t
      deserializeFields(const uint8_t* bfr__, uint16_t size__);

      uint16_t
      reverseDeserializeFields(const uint8_t* bfr__, uint16_t size__);

      uint16_t
      getId(void) const
      {
        return NavigationUncertainty::getIdStatic();
      }

      const char*
      getName(void) const
      {
        return "NavigationUncertainty";
      }

      unsigned
      getFixedSerializationSize(void) const
      {
        return 56;
      }

      void
      fieldsToJSON(std::ostream& os__, unsigned nindent__) const;
    };

    //! Navigation Data.
    class NavigationData: public Message
    {
    public:
      //! Yaw Bias.
      fp32_t bias_psi;
      //! Gyro. Yaw Rate Bias.
      fp32_t bias_r;
      //! Course Over Ground.
      fp32_t cog;
      //! Continuous Yaw.
      fp32_t cyaw;
      //! GPS Rejection Filter Level.
      fp32_t lbl_rej_level;
      //! LBL Rejection Filter Level.
      fp32_t gps_rej_level;
      //! Variance - Custom Variable X.
      fp32_t custom_x;
      //! Variance - Custom Variable Y.
      fp32_t custom_y;
      //! Variance - Custom Variable Z.
      fp32_t custom_z;

      static uint16_t
      getIdStatic(void)
      {
        return 355;
      }

      NavigationData(void);

      Message*
      clone(void) const
      {
        return new NavigationData(*this);
      }

      void
      clear(void);

      bool
      fieldsEqual(const Message& msg__) const;

      int
      validate(void) const;

      uint8_t*
      serializeFields(uint8_t* bfr__) const;

      uint16_t
      deserializeFields(const uint8_t* bfr__, uint16_t size__);

      uint16_t
      reverseDeserializeFields(const uint8_t* bfr__, uint16_t size__);

      uint16_t
      getId(void) const
      {
        return NavigationData::getIdStatic();
      }

      const char*
      getName(void) const
      {
        return "NavigationData";
      }

      unsigned
      getFixedSerializationSize(void) const
      {
        return 36;
      }

      void
      fieldsToJSON(std::ostream& os__, unsigned nindent__) const;
    };

    //! GPS Fix Rejection.
    class GpsFixRejection: public Message
    {
    public:
      //! Reason.
      enum ReasonEnum
      {
        //! Above Threshold.
        RR_ABOVE_THRESHOLD = 0,
        //! Invalid Fix.
        RR_INVALID = 1,
        //! Above Maximum HDOP.
        RR_ABOVE_MAX_HDOP = 2,
        //! Above Maximum HACC.
        RR_ABOVE_MAX_HACC = 3,
        //! Lost Validity Bit.
        RR_LOST_VAL_BIT = 4
      };

      //! UTC Time of Fix.
      fp32_t utc_time;
      //! Reason.
      uint8_t reason;

      static uint16_t
      getIdStatic(void)
      {
        return 356;
      }

      GpsFixRejection(void);

      Message*
      clone(void) const
      {
        return new GpsFixRejection(*this);
      }

      void
      clear(void);

      bool
      fieldsEqual(const Message& msg__) const;

      int
      validate(void) const;

      uint8_t*
      serializeFields(uint8_t* bfr__) const;

      uint16_t
      deserializeFields(const uint8_t* bfr__, uint16_t size__);

      uint16_t
      reverseDeserializeFields(const uint8_t* bfr__, uint16_t size__);

      uint16_t
      getId(void) const
      {
        return GpsFixRejection::getIdStatic();
      }

      const char*
      getName(void) const
      {
        return "GpsFixRejection";
      }

      unsigned
      getFixedSerializationSize(void) const
      {
        return 5;
      }

      void
      fieldsToJSON(std::ostream& os__, unsigned nindent__) const;
    };

    //! LBL Range Acceptance.
    class LblRangeAcceptance: public Message
    {
    public:
      //! Acceptance.
      enum AcceptanceEnum
      {
        //! Accepted.
        RR_ACCEPTED = 0,
        //! Rejected - Above Threshold.
        RR_ABOVE_THRESHOLD = 1,
        //! Rejected - Singular Point.
        RR_SINGULAR = 2,
        //! Rejected - Not Enough Information.
        RR_NO_INFO = 3,
        //! Rejected - Vehicle At Surface.
        RR_AT_SURFACE = 4
      };

      //! Beacon Identification Number.
      uint8_t id;
      //! Range.
      fp32_t range;
      //! Acceptance.
      uint8_t acceptance;

      static uint16_t
      getIdStatic(void)
      {
        return 357;
      }

      LblRangeAcceptance(void);

      Message*
      clone(void) const
      {
        return new LblRangeAcceptance(*this);
      }

      void
      clear(void);

      bool
      fieldsEqual(const Message& msg__) const;

      int
      validate(void) const;

      uint8_t*
      serializeFields(uint8_t* bfr__) const;

      uint16_t
      deserializeFields(const uint8_t* bfr__, uint16_t size__);

      uint16_t
      reverseDeserializeFields(const uint8_t* bfr__, uint16_t size__);

      uint16_t
      getId(void) const
      {
        return LblRangeAcceptance::getIdStatic();
      }

      const char*
      getName(void) const
      {
        return "LblRangeAcceptance";
      }

      unsigned
      getFixedSerializationSize(void) const
      {
        return 6;
      }

      uint16_t
      getSubId(void) const;

      void
      setSubId(uint16_t subid);

      void
      fieldsToJSON(std::ostream& os__, unsigned nindent__) const;
    };

    //! DVL Rejection.
    class DvlRejection: public Message
    {
    public:
      //! Reason.
      enum ReasonEnum
      {
        //! Innovation Threshold - X.
        RR_INNOV_THRESHOLD_X = 0,
        //! Innovation Threshold - Y.
        RR_INNOV_THRESHOLD_Y = 1,
        //! Absolute Threshold - X.
        RR_ABS_THRESHOLD_X = 2,
        //! Absolute Threshold - Y.
        RR_ABS_THRESHOLD_Y = 3
      };

      //! Type of velocity.
      enum TypeofvelocityBits
      {
        //! Ground velocity.
        TYPE_GV = 0x01,
        //! Water velocity.
        TYPE_WV = 0x02
      };

      //! Type of velocity.
      uint8_t type;
      //! Reason.
      uint8_t reason;
      //! Value.
      fp32_t value;
      //! Timestep.
      fp32_t timestep;

      static uint16_t
      getIdStatic(void)
      {
        return 358;
      }

      DvlRejection(void);

      Message*
      clone(void) const
      {
        return new DvlRejection(*this);
      }

      void
      clear(void);

      bool
      fieldsEqual(const Message& msg__) const;

      int
      validate(void) const;

      uint8_t*
      serializeFields(uint8_t* bfr__) const;

      uint16_t
      deserializeFields(const uint8_t* bfr__, uint16_t size__);

      uint16_t
      reverseDeserializeFields(const uint8_t* bfr__, uint16_t size__);

      uint16_t
      getId(void) const
      {
        return DvlRejection::getIdStatic();
      }

      const char*
      getName(void) const
      {
        return "DvlRejection";
      }

      unsigned
      getFixedSerializationSize(void) const
      {
        return 10;
      }

      fp64_t
      getValueFP(void) const;

      void
      setValueFP(fp64_t val);

      void
      fieldsToJSON(std::ostream& os__, unsigned nindent__) const;
    };

    //! LBL Beacon Position Estimate.
    class LblEstimate: public Message
    {
    public:
      //! LBL Beacon Configuration.
      InlineMessage<LblBeacon> beacon;
      //! North position.
      fp32_t x;
      //! East position.
      fp32_t y;
      //! North position variance.
      fp32_t var_x;
      //! East position variance.
      fp32_t var_y;
      //! Distance.
      fp32_t distance;

      static uint16_t
      getIdStatic(void)
      {
        return 360;
      }

      LblEstimate(void);

      Message*
      clone(void) const
      {
        return new LblEstimate(*this);
      }

      void
      clear(void);

      bool
      fieldsEqual(const Message& msg__) const;

      int
      validate(void) const;

      uint8_t*
      serializeFields(uint8_t* bfr__) const;

      uint16_t
      deserializeFields(const uint8_t* bfr__, uint16_t size__);

      uint16_t
      reverseDeserializeFields(const uint8_t* bfr__, uint16_t size__);

      uint16_t
      getId(void) const
      {
        return LblEstimate::getIdStatic();
      }

      const char*
      getName(void) const
      {
        return "LblEstimate";
      }

      unsigned
      getFixedSerializationSize(void) const
      {
        return 20;
      }

      unsigned
      getVariableSerializationSize(void) const
      {
        return beacon.getSerializationSize();
      }

      void
      fieldsToJSON(std::ostream& os__, unsigned nindent__) const;

    protected:
      void
      setTimeStampNested(double value__);

      void
      setSourceNested(uint16_t value__);

      void
      setSourceEntityNested(uint8_t value__);

      void
      setDestinationNested(uint16_t value__);

      void
      setDestinationEntityNested(uint8_t value__);
    };

    //! Alignment State.
    class AlignmentState: public Message
    {
    public:
      //! State.
      enum StateEnum
      {
        //! Not Aligned.
        AS_NOT_ALIGNED = 0,
        //! Aligned.
        AS_ALIGNED = 1,
        //! Not Supported.
        AS_NOT_SUPPORTED = 2
      };

      //! State.
      uint8_t state;

      static uint16_t
      getIdStatic(void)
      {
        return 361;
      }

      AlignmentState(void);

      Message*
      clone(void) const
      {
        return new AlignmentState(*this);
      }

      void
      clear(void);

      bool
      fieldsEqual(const Message& msg__) const;

      int
      validate(void) const;

      uint8_t*
      serializeFields(uint8_t* bfr__) const;

      uint16_t
      deserializeFields(const uint8_t* bfr__, uint16_t size__);

      uint16_t
      reverseDeserializeFields(const uint8_t* bfr__, uint16_t size__);

      uint16_t
      getId(void) const
      {
        return AlignmentState::getIdStatic();
      }

      const char*
      getName(void) const
      {
        return "AlignmentState";
      }

      unsigned
      getFixedSerializationSize(void) const
      {
        return 1;
      }

      void
      fieldsToJSON(std::ostream& os__, unsigned nindent__) const;
    };

    //! GroupStreamVelocity.
    class GroupStreamVelocity: public Message
    {
    public:
      //! X component (North).
      fp64_t x;
      //! Y component (East).
      fp64_t y;
      //! Z component (Down).
      fp64_t z;

      static uint16_t
      getIdStatic(void)
      {
        return 362;
      }

      GroupStreamVelocity(void);

      Message*
      clone(void) const
      {
        return new GroupStreamVelocity(*this);
      }

      void
      clear(void);

      bool
      fieldsEqual(const Message& msg__) const;

      int
      validate(void) const;

      uint8_t*
      serializeFields(uint8_t* bfr__) const;

      uint16_t
      deserializeFields(const uint8_t* bfr__, uint16_t size__);

      uint16_t
      reverseDeserializeFields(const uint8_t* bfr__, uint16_t size__);

      uint16_t
      getId(void) const
      {
        return GroupStreamVelocity::getIdStatic();
      }

      const char*
      getName(void) const
      {
        return "GroupStreamVelocity";
      }

      unsigned
      getFixedSerializationSize(void) const
      {
        return 24;
      }

      void
      fieldsToJSON(std::ostream& os__, unsigned nindent__) const;
    };

    //! Airflow.
    class Airflow: public Message
    {
    public:
      //! Airspeed.
      fp32_t va;
      //! Angle of attack.
      fp32_t aoa;
      //! Sideslip angle.
      fp32_t ssa;

      static uint16_t
      getIdStatic(void)
      {
        return 363;
      }

      Airflow(void);

      Message*
      clone(void) const
      {
        return new Airflow(*this);
      }

      void
      clear(void);

      bool
      fieldsEqual(const Message& msg__) const;

      int
      validate(void) const;

      uint8_t*
      serializeFields(uint8_t* bfr__) const;

      uint16_t
      deserializeFields(const uint8_t* bfr__, uint16_t size__);

      uint16_t
      reverseDeserializeFields(const uint8_t* bfr__, uint16_t size__);

      uint16_t
      getId(void) const
      {
        return Airflow::getIdStatic();
      }

      const char*
      getName(void) const
      {
        return "Airflow";
      }

      unsigned
      getFixedSerializationSize(void) const
      {
        return 12;
      }

      void
      fieldsToJSON(std::ostream& os__, unsigned nindent__) const;
    };

    //! Desired Heading.
    class DesiredHeading: public ControlCommand
    {
    public:
      //! Value.
      fp64_t value;

      static uint16_t
      getIdStatic(void)
      {
        return 400;
      }

      DesiredHeading(void);

      Message*
      clone(void) const
      {
        return new DesiredHeading(*this);
      }

      void
      clear(void);

      bool
      fieldsEqual(const Message& msg__) const;

      int
      validate(void) const;

      uint8_t*
      serializeFields(uint8_t* bfr__) const;

      uint16_t
      deserializeFields(const uint8_t* bfr__, uint16_t size__);

      uint16_t
      reverseDeserializeFields(const uint8_t* bfr__, uint16_t size__);

      uint16_t
      getId(void) const
      {
        return DesiredHeading::getIdStatic();
      }

      const char*
      getName(void) const
      {
        return "DesiredHeading";
      }

      unsigned
      getFixedSerializationSize(void) const
      {
        return 8;
      }

      fp64_t
      getValueFP(void) const;

      void
      setValueFP(fp64_t val);

      void
      fieldsToJSON(std::ostream& os__, unsigned nindent__) const;
    };

    //! Desired Z.
    class DesiredZ: public ControlCommand
    {
    public:
      //! Value.
      fp32_t value;
      //! Z Units.
      uint8_t z_units;

      static uint16_t
      getIdStatic(void)
      {
        return 401;
      }

      DesiredZ(void);

      Message*
      clone(void) const
      {
        return new DesiredZ(*this);
      }

      void
      clear(void);

      bool
      fieldsEqual(const Message& msg__) const;

      int
      validate(void) const;

      uint8_t*
      serializeFields(uint8_t* bfr__) const;

      uint16_t
      deserializeFields(const uint8_t* bfr__, uint16_t size__);

      uint16_t
      reverseDeserializeFields(const uint8_t* bfr__, uint16_t size__);

      uint16_t
      getId(void) const
      {
        return DesiredZ::getIdStatic();
      }

      const char*
      getName(void) const
      {
        return "DesiredZ";
      }

      unsigned
      getFixedSerializationSize(void) const
      {
        return 5;
      }

      fp64_t
      getValueFP(void) const;

      void
      setValueFP(fp64_t val);

      void
      fieldsToJSON(std::ostream& os__, unsigned nindent__) const;
    };

    //! Desired Speed.
    class DesiredSpeed: public ControlCommand
    {
    public:
      //! Value.
      fp64_t value;
      //! Speed Units.
      uint8_t speed_units;

      static uint16_t
      getIdStatic(void)
      {
        return 402;
      }

      DesiredSpeed(void);

      Message*
      clone(void) const
      {
        return new DesiredSpeed(*this);
      }

      void
      clear(void);

      bool
      fieldsEqual(const Message& msg__) const;

      int
      validate(void) const;

      uint8_t*
      serializeFields(uint8_t* bfr__) const;

      uint16_t
      deserializeFields(const uint8_t* bfr__, uint16_t size__);

      uint16_t
      reverseDeserializeFields(const uint8_t* bfr__, uint16_t size__);

      uint16_t
      getId(void) const
      {
        return DesiredSpeed::getIdStatic();
      }

      const char*
      getName(void) const
      {
        return "DesiredSpeed";
      }

      unsigned
      getFixedSerializationSize(void) const
      {
        return 9;
      }

      fp64_t
      getValueFP(void) const;

      void
      setValueFP(fp64_t val);

      void
      fieldsToJSON(std::ostream& os__, unsigned nindent__) const;
    };

    //! Desired Roll.
    class DesiredRoll: public ControlCommand
    {
    public:
      //! Value.
      fp64_t value;

      static uint16_t
      getIdStatic(void)
      {
        return 403;
      }

      DesiredRoll(void);

      Message*
      clone(void) const
      {
        return new DesiredRoll(*this);
      }

      void
      clear(void);

      bool
      fieldsEqual(const Message& msg__) const;

      int
      validate(void) const;

      uint8_t*
      serializeFields(uint8_t* bfr__) const;

      uint16_t
      deserializeFields(const uint8_t* bfr__, uint16_t size__);

      uint16_t
      reverseDeserializeFields(const uint8_t* bfr__, uint16_t size__);

      uint16_t
      getId(void) const
      {
        return DesiredRoll::getIdStatic();
      }

      const char*
      getName(void) const
      {
        return "DesiredRoll";
      }

      unsigned
      getFixedSerializationSize(void) const
      {
        return 8;
      }

      fp64_t
      getValueFP(void) const;

      void
      setValueFP(fp64_t val);

      void
      fieldsToJSON(std::ostream& os__, unsigned nindent__) const;
    };

    //! Desired Pitch.
    class DesiredPitch: public ControlCommand
    {
    public:
      //! Value.
      fp64_t value;

      static uint16_t
      getIdStatic(void)
      {
        return 404;
      }

      DesiredPitch(void);

      Message*
      clone(void) const
      {
        return new DesiredPitch(*this);
      }

      void
      clear(void);

      bool
      fieldsEqual(const Message& msg__) const;

      int
      validate(void) const;

      uint8_t*
      serializeFields(uint8_t* bfr__) const;

      uint16_t
      deserializeFields(const uint8_t* bfr__, uint16_t size__);

      uint16_t
      reverseDeserializeFields(const uint8_t* bfr__, uint16_t size__);

      uint16_t
      getId(void) const
      {
        return DesiredPitch::getIdStatic();
      }

      const char*
      getName(void) const
      {
        return "DesiredPitch";
      }

      unsigned
      getFixedSerializationSize(void) const
      {
        return 8;
      }

      fp64_t
      getValueFP(void) const;

      void
      setValueFP(fp64_t val);

      void
      fieldsToJSON(std::ostream& os__, unsigned nindent__) const;
    };

    //! Desired Vertical Rate.
    class DesiredVerticalRate: public Message
    {
    public:
      //! Value.
      fp64_t value;

      static uint16_t
      getIdStatic(void)
      {
        return 405;
      }

      DesiredVerticalRate(void);

      Message*
      clone(void) const
      {
        return new DesiredVerticalRate(*this);
      }

      void
      clear(void);

      bool
      fieldsEqual(const Message& msg__) const;

      int
      validate(void) const;

      uint8_t*
      serializeFields(uint8_t* bfr__) const;

      uint16_t
      deserializeFields(const uint8_t* bfr__, uint16_t size__);

      uint16_t
      reverseDeserializeFields(const uint8_t* bfr__, uint16_t size__);

      uint16_t
      getId(void) const
      {
        return DesiredVerticalRate::getIdStatic();
      }

      const char*
      getName(void) const
      {
        return "DesiredVerticalRate";
      }

      unsigned
      getFixedSerializationSize(void) const
      {
        return 8;
      }

      fp64_t
      getValueFP(void) const;

      void
      setValueFP(fp64_t val);

      void
      fieldsToJSON(std::ostream& os__, unsigned nindent__) const;
    };

    //! Desired Path.
    class DesiredPath: public ControlCommand
    {
    public:
      //! Flags.
      enum FlagsBits
      {
        //! Start Point.
        FL_START = 0x01,
        //! Direct.
        FL_DIRECT = 0x02,
        //! No Altitude/Depth control.
        FL_NO_Z = 0x04,
        //! 3D Tracking.
        FL_3DTRACK = 0x08,
        //! Counter-Clockwise loiter.
        FL_CCLOCKW = 0x10,
        //! Loiter from current position.
        FL_LOITER_CURR = 0x20,
        //! Takeoff.
        FL_TAKEOFF = 0x40,
        //! Land.
        FL_LAND = 0x80
      };

      //! Path Reference.
      uint32_t path_ref;
      //! Start Point -- Latitude WGS-84.
      fp64_t start_lat;
      //! Start Point -- WGS-84 Longitude.
      fp64_t start_lon;
      //! Start Point -- Z Reference.
      fp32_t start_z;
      //! Start Point -- Z Units.
      uint8_t start_z_units;
      //! End Point -- WGS84 Latitude.
      fp64_t end_lat;
      //! End Point -- WGS-84 Longitude.
      fp64_t end_lon;
      //! End Point -- Z Reference.
      fp32_t end_z;
      //! End Point -- Z Units.
      uint8_t end_z_units;
      //! Speed.
      fp32_t speed;
      //! Speed Units.
      uint8_t speed_units;
      //! Loiter -- Radius.
      fp32_t lradius;
      //! Flags.
      uint8_t flags;

      static uint16_t
      getIdStatic(void)
      {
        return 406;
      }

      DesiredPath(void);

      Message*
      clone(void) const
      {
        return new DesiredPath(*this);
      }

      void
      clear(void);

      bool
      fieldsEqual(const Message& msg__) const;

      int
      validate(void) const;

      uint8_t*
      serializeFields(uint8_t* bfr__) const;

      uint16_t
      deserializeFields(const uint8_t* bfr__, uint16_t size__);

      uint16_t
      reverseDeserializeFields(const uint8_t* bfr__, uint16_t size__);

      uint16_t
      getId(void) const
      {
        return DesiredPath::getIdStatic();
      }

      const char*
      getName(void) const
      {
        return "DesiredPath";
      }

      unsigned
      getFixedSerializationSize(void) const
      {
        return 56;
      }

      void
      fieldsToJSON(std::ostream& os__, unsigned nindent__) const;
    };

    //! Desired Control.
    class DesiredControl: public Message
    {
    public:
      //! Flags.
      enum FlagsBits
      {
        //! Value of X is meaningful.
        FL_X = 0x01,
        //! Value of Y is meaningful.
        FL_Y = 0x02,
        //! Value of Z is meaningful.
        FL_Z = 0x04,
        //! Value of K is meaningful.
        FL_K = 0x08,
        //! Value of M is meaningful.
        FL_M = 0x10,
        //! Value of N is meaningful.
        FL_N = 0x20
      };

      //! Force along the x axis.
      fp64_t x;
      //! Force along the y axis.
      fp64_t y;
      //! Force along the z axis.
      fp64_t z;
      //! Torque about the x axis.
      fp64_t k;
      //! Torque about the y axis.
      fp64_t m;
      //! Torque about the z axis.
      fp64_t n;
      //! Flags.
      uint8_t flags;

      static uint16_t
      getIdStatic(void)
      {
        return 407;
      }

      DesiredControl(void);

      Message*
      clone(void) const
      {
        return new DesiredControl(*this);
      }

      void
      clear(void);

      bool
      fieldsEqual(const Message& msg__) const;

      int
      validate(void) const;

      uint8_t*
      serializeFields(uint8_t* bfr__) const;

      uint16_t
      deserializeFields(const uint8_t* bfr__, uint16_t size__);

      uint16_t
      reverseDeserializeFields(const uint8_t* bfr__, uint16_t size__);

      uint16_t
      getId(void) const
      {
        return DesiredControl::getIdStatic();
      }

      const char*
      getName(void) const
      {
        return "DesiredControl";
      }

      unsigned
      getFixedSerializationSize(void) const
      {
        return 49;
      }

      void
      fieldsToJSON(std::ostream& os__, unsigned nindent__) const;
    };

    //! Desired Heading Rate.
    class DesiredHeadingRate: public Message
    {
    public:
      //! Value.
      fp64_t value;

      static uint16_t
      getIdStatic(void)
      {
        return 408;
      }

      DesiredHeadingRate(void);

      Message*
      clone(void) const
      {
        return new DesiredHeadingRate(*this);
      }

      void
      clear(void);

      bool
      fieldsEqual(const Message& msg__) const;

      int
      validate(void) const;

      uint8_t*
      serializeFields(uint8_t* bfr__) const;

      uint16_t
      deserializeFields(const uint8_t* bfr__, uint16_t size__);

      uint16_t
      reverseDeserializeFields(const uint8_t* bfr__, uint16_t size__);

      uint16_t
      getId(void) const
      {
        return DesiredHeadingRate::getIdStatic();
      }

      const char*
      getName(void) const
      {
        return "DesiredHeadingRate";
      }

      unsigned
      getFixedSerializationSize(void) const
      {
        return 8;
      }

      fp64_t
      getValueFP(void) const;

      void
      setValueFP(fp64_t val);

      void
      fieldsToJSON(std::ostream& os__, unsigned nindent__) const;
    };

    //! Desired Velocity.
    class DesiredVelocity: public Message
    {
    public:
      //! Flags.
      enum FlagsBits
      {
        //! Value of u is meaningful.
        FL_SURGE = 0x01,
        //! Value of v is meaningful.
        FL_SWAY = 0x02,
        //! Value of w is meaningful.
        FL_HEAVE = 0x04,
        //! Value of p is meaningful.
        FL_ROLL = 0x08,
        //! Value of q is meaningful.
        FL_PITCH = 0x10,
        //! Value of r is meaningful.
        FL_YAW = 0x20
      };

      //! Desired Linear Speed in xx.
      fp64_t u;
      //! Desired Linear Speed in yy.
      fp64_t v;
      //! Desired Linear Speed in zz.
      fp64_t w;
      //! Desired Angular Speed in xx.
      fp64_t p;
      //! Desired Angular Speed in yy.
      fp64_t q;
      //! Desired Angular Speed in zz.
      fp64_t r;
      //! Flags.
      uint8_t flags;

      static uint16_t
      getIdStatic(void)
      {
        return 409;
      }

      DesiredVelocity(void);

      Message*
      clone(void) const
      {
        return new DesiredVelocity(*this);
      }

      void
      clear(void);

      bool
      fieldsEqual(const Message& msg__) const;

      int
      validate(void) const;

      uint8_t*
      serializeFields(uint8_t* bfr__) const;

      uint16_t
      deserializeFields(const uint8_t* bfr__, uint16_t size__);

      uint16_t
      reverseDeserializeFields(const uint8_t* bfr__, uint16_t size__);

      uint16_t
      getId(void) const
      {
        return DesiredVelocity::getIdStatic();
      }

      const char*
      getName(void) const
      {
        return "DesiredVelocity";
      }

      unsigned
      getFixedSerializationSize(void) const
      {
        return 49;
      }

      void
      fieldsToJSON(std::ostream& os__, unsigned nindent__) const;
    };

    //! Path Control State.
    class PathControlState: public Message
    {
    public:
      //! Flags.
      enum FlagsBits
      {
        //! Near Endpoint.
        FL_NEAR = 0x01,
        //! Loitering.
        FL_LOITERING = 0x02,
        //! No Altitude/Depth control.
        FL_NO_Z = 0x04,
        //! 3D Tracking.
        FL_3DTRACK = 0x08,
        //! Counter-Clockwise loiter.
        FL_CCLOCKW = 0x10
      };

      //! Path Reference.
      uint32_t path_ref;
      //! Start Point -- Latitude WGS-84.
      fp64_t start_lat;
      //! Start Point -- WGS-84 Longitude.
      fp64_t start_lon;
      //! Start Point -- Z Reference.
      fp32_t start_z;
      //! Start Point -- Z Units.
      uint8_t start_z_units;
      //! End Point -- Latitude WGS-84.
      fp64_t end_lat;
      //! End Point -- WGS-84 Longitude.
      fp64_t end_lon;
      //! End Point -- Z Reference.
      fp32_t end_z;
      //! End Point -- Z Units.
      uint8_t end_z_units;
      //! Loiter -- Radius.
      fp32_t lradius;
      //! Flags.
      uint8_t flags;
      //! Along Track Position.
      fp32_t x;
      //! Cross Track Position.
      fp32_t y;
      //! Vertical Track Position.
      fp32_t z;
      //! Along Track Velocity.
      fp32_t vx;
      //! Cross Track Velocity.
      fp32_t vy;
      //! Vertical Track Velocity.
      fp32_t vz;
      //! Course Error.
      fp32_t course_error;
      //! Estimated Time to Arrival (ETA).
      uint16_t eta;

      static uint16_t
      getIdStatic(void)
      {
        return 410;
      }

      PathControlState(void);

      Message*
      clone(void) const
      {
        return new PathControlState(*this);
      }

      void
      clear(void);

      bool
      fieldsEqual(const Message& msg__) const;

      int
      validate(void) const;

      uint8_t*
      serializeFields(uint8_t* bfr__) const;

      uint16_t
      deserializeFields(const uint8_t* bfr__, uint16_t size__);

      uint16_t
      reverseDeserializeFields(const uint8_t* bfr__, uint16_t size__);

      uint16_t
      getId(void) const
      {
        return PathControlState::getIdStatic();
      }

      const char*
      getName(void) const
      {
        return "PathControlState";
      }

      unsigned
      getFixedSerializationSize(void) const
      {
        return 81;
      }

      void
      fieldsToJSON(std::ostream& os__, unsigned nindent__) const;
    };

    //! Allocated Control Torques.
    class AllocatedControlTorques: public Message
    {
    public:
      //! Torque about the x axis.
      fp64_t k;
      //! Torque about the y axis.
      fp64_t m;
      //! Torque about the x axis.
      fp64_t n;

      static uint16_t
      getIdStatic(void)
      {
        return 411;
      }

      AllocatedControlTorques(void);

      Message*
      clone(void) const
      {
        return new AllocatedControlTorques(*this);
      }

      void
      clear(void);

      bool
      fieldsEqual(const Message& msg__) const;

      int
      validate(void) const;

      uint8_t*
      serializeFields(uint8_t* bfr__) const;

      uint16_t
      deserializeFields(const uint8_t* bfr__, uint16_t size__);

      uint16_t
      reverseDeserializeFields(const uint8_t* bfr__, uint16_t size__);

      uint16_t
      getId(void) const
      {
        return AllocatedControlTorques::getIdStatic();
      }

      const char*
      getName(void) const
      {
        return "AllocatedControlTorques";
      }

      unsigned
      getFixedSerializationSize(void) const
      {
        return 24;
      }

      void
      fieldsToJSON(std::ostream& os__, unsigned nindent__) const;
    };

    //! Control Parcel.
    class ControlParcel: public Message
    {
    public:
      //! Proportional Parcel.
      fp32_t p;
      //! Integrative Parcel.
      fp32_t i;
      //! Derivative Parcel.
      fp32_t d;
      //! Anti-Windup Parcel.
      fp32_t a;

      static uint16_t
      getIdStatic(void)
      {
        return 412;
      }

      ControlParcel(void);

      Message*
      clone(void) const
      {
        return new ControlParcel(*this);
      }

      void
      clear(void);

      bool
      fieldsEqual(const Message& msg__) const;

      int
      validate(void) const;

      uint8_t*
      serializeFields(uint8_t* bfr__) const;

      uint16_t
      deserializeFields(const uint8_t* bfr__, uint16_t size__);

      uint16_t
      reverseDeserializeFields(const uint8_t* bfr__, uint16_t size__);

      uint16_t
      getId(void) const
      {
        return ControlParcel::getIdStatic();
      }

      const char*
      getName(void) const
      {
        return "ControlParcel";
      }

      unsigned
      getFixedSerializationSize(void) const
      {
        return 16;
      }

      void
      fieldsToJSON(std::ostream& os__, unsigned nindent__) const;
    };

    //! Brake.
    class Brake: public Message
    {
    public:
      //! Operation.
      enum OperationEnum
      {
        //! Stop Braking.
        OP_STOP = 0,
        //! Start Braking.
        OP_START = 1
      };

      //! Operation.
      uint8_t op;

      static uint16_t
      getIdStatic(void)
      {
        return 413;
      }

      Brake(void);

      Message*
      clone(void) const
      {
        return new Brake(*this);
      }

      void
      clear(void);

      bool
      fieldsEqual(const Message& msg__) const;

      int
      validate(void) const;

      uint8_t*
      serializeFields(uint8_t* bfr__) const;

      uint16_t
      deserializeFields(const uint8_t* bfr__, uint16_t size__);

      uint16_t
      reverseDeserializeFields(const uint8_t* bfr__, uint16_t size__);

      uint16_t
      getId(void) const
      {
        return Brake::getIdStatic();
      }

      const char*
      getName(void) const
      {
        return "Brake";
      }

      unsigned
      getFixedSerializationSize(void) const
      {
        return 1;
      }

      void
      fieldsToJSON(std::ostream& os__, unsigned nindent__) const;
    };

    //! Desired Linear State.
    class DesiredLinearState: public Message
    {
    public:
      //! Flags.
      enum FlagsBits
      {
        //! Value of x is meaningful.
        FL_X = 0x0001,
        //! Value of y is meaningful.
        FL_Y = 0x0002,
        //! Value of z is meaningful.
        FL_Z = 0x0004,
        //! Value of vx is meaningful.
        FL_VX = 0x0008,
        //! Value of vy is meaningful.
        FL_VY = 0x0010,
        //! Value of vz is meaningful.
        FL_VZ = 0x0020,
        //! Value of ax is meaningful.
        FL_AX = 0x0040,
        //! Value of ay is meaningful.
        FL_AY = 0x0080,
        //! Value of az is meaningful.
        FL_AZ = 0x0100
      };

      //! Desired pos in xx.
      fp64_t x;
      //! Desired pos in yy.
      fp64_t y;
      //! Desired pos in zz.
      fp64_t z;
      //! Desired Linear Speed in xx.
      fp64_t vx;
      //! Desired Linear Speed in yy.
      fp64_t vy;
      //! Desired Linear Speed in zz.
      fp64_t vz;
      //! Desired Linear Acceleration in xx.
      fp64_t ax;
      //! Desired Linear Acceleration in yy.
      fp64_t ay;
      //! Desired Linear Acceleration in zz.
      fp64_t az;
      //! Flags.
      uint16_t flags;

      static uint16_t
      getIdStatic(void)
      {
        return 414;
      }

      DesiredLinearState(void);

      Message*
      clone(void) const
      {
        return new DesiredLinearState(*this);
      }

      void
      clear(void);

      bool
      fieldsEqual(const Message& msg__) const;

      int
      validate(void) const;

      uint8_t*
      serializeFields(uint8_t* bfr__) const;

      uint16_t
      deserializeFields(const uint8_t* bfr__, uint16_t size__);

      uint16_t
      reverseDeserializeFields(const uint8_t* bfr__, uint16_t size__);

      uint16_t
      getId(void) const
      {
        return DesiredLinearState::getIdStatic();
      }

      const char*
      getName(void) const
      {
        return "DesiredLinearState";
      }

      unsigned
      getFixedSerializationSize(void) const
      {
        return 74;
      }

      void
      fieldsToJSON(std::ostream& os__, unsigned nindent__) const;
    };

    //! Goto Maneuver.
    class Goto: public Maneuver
    {
    public:
      //! Timeout.
      uint16_t timeout;
      //! Latitude WGS-84.
      fp64_t lat;
      //! Longitude WGS-84.
      fp64_t lon;
      //! Z Reference.
      fp32_t z;
      //! Z Units.
      uint8_t z_units;
      //! Speed.
      fp32_t speed;
      //! Speed Units.
      uint8_t speed_units;
      //! Roll.
      fp64_t roll;
      //! Pitch.
      fp64_t pitch;
      //! Yaw.
      fp64_t yaw;
      //! Custom settings for maneuver.
      std::string custom;

      static uint16_t
      getIdStatic(void)
      {
        return 450;
      }

      Goto(void);

      Message*
      clone(void) const
      {
        return new Goto(*this);
      }

      void
      clear(void);

      bool
      fieldsEqual(const Message& msg__) const;

      int
      validate(void) const;

      uint8_t*
      serializeFields(uint8_t* bfr__) const;

      uint16_t
      deserializeFields(const uint8_t* bfr__, uint16_t size__);

      uint16_t
      reverseDeserializeFields(const uint8_t* bfr__, uint16_t size__);

      uint16_t
      getId(void) const
      {
        return Goto::getIdStatic();
      }

      const char*
      getName(void) const
      {
        return "Goto";
      }

      unsigned
      getFixedSerializationSize(void) const
      {
        return 52;
      }

      unsigned
      getVariableSerializationSize(void) const
      {
        return IMC::getSerializationSize(custom);
      }

      void
      fieldsToJSON(std::ostream& os__, unsigned nindent__) const;
    };

    //! PopUp Maneuver.
    class PopUp: public Maneuver
    {
    public:
      //! Flags.
      enum FlagsBits
      {
        //! Start from current position.
        FLG_CURR_POS = 0x01,
        //! Wait at surface.
        FLG_WAIT_AT_SURFACE = 0x02,
        //! Station keeping.
        FLG_STATION_KEEP = 0x04
      };

      //! Timeout.
      uint16_t timeout;
      //! Latitude WGS-84.
      fp64_t lat;
      //! Longitude WGS-84.
      fp64_t lon;
      //! Z Reference.
      fp32_t z;
      //! Z Units.
      uint8_t z_units;
      //! Speed.
      fp32_t speed;
      //! Speed Units.
      uint8_t speed_units;
      //! Duration.
      uint16_t duration;
      //! Radius.
      fp32_t radius;
      //! Flags.
      uint8_t flags;
      //! Custom settings for maneuver.
      std::string custom;

      static uint16_t
      getIdStatic(void)
      {
        return 451;
      }

      PopUp(void);

      Message*
      clone(void) const
      {
        return new PopUp(*this);
      }

      void
      clear(void);

      bool
      fieldsEqual(const Message& msg__) const;

      int
      validate(void) const;

      uint8_t*
      serializeFields(uint8_t* bfr__) const;

      uint16_t
      deserializeFields(const uint8_t* bfr__, uint16_t size__);

      uint16_t
      reverseDeserializeFields(const uint8_t* bfr__, uint16_t size__);

      uint16_t
      getId(void) const
      {
        return PopUp::getIdStatic();
      }

      const char*
      getName(void) const
      {
        return "PopUp";
      }

      unsigned
      getFixedSerializationSize(void) const
      {
        return 35;
      }

      unsigned
      getVariableSerializationSize(void) const
      {
        return IMC::getSerializationSize(custom);
      }

      void
      fieldsToJSON(std::ostream& os__, unsigned nindent__) const;
    };

    //! Teleoperation Maneuver.
    class Teleoperation: public Maneuver
    {
    public:
      //! Custom settings for maneuver.
      std::string custom;

      static uint16_t
      getIdStatic(void)
      {
        return 452;
      }

      Teleoperation(void);

      Message*
      clone(void) const
      {
        return new Teleoperation(*this);
      }

      void
      clear(void);

      bool
      fieldsEqual(const Message& msg__) const;

      int
      validate(void) const;

      uint8_t*
      serializeFields(uint8_t* bfr__) const;

      uint16_t
      deserializeFields(const uint8_t* bfr__, uint16_t size__);

      uint16_t
      reverseDeserializeFields(const uint8_t* bfr__, uint16_t size__);

      uint16_t
      getId(void) const
      {
        return Teleoperation::getIdStatic();
      }

      const char*
      getName(void) const
      {
        return "Teleoperation";
      }

      unsigned
      getFixedSerializationSize(void) const
      {
        return 0;
      }

      unsigned
      getVariableSerializationSize(void) const
      {
        return IMC::getSerializationSize(custom);
      }

      void
      fieldsToJSON(std::ostream& os__, unsigned nindent__) const;
    };

    //! Loiter Maneuver.
    class Loiter: public Maneuver
    {
    public:
      //! Loiter Type.
      enum LoiterTypeEnum
      {
        //! Default.
        LT_DEFAULT = 0,
        //! Circular.
        LT_CIRCULAR = 1,
        //! Race track.
        LT_RACETRACK = 2,
        //! Figure 8.
        LT_EIGHT = 3,
        //! Hover.
        LT_HOVER = 4
      };

      //! Direction.
      enum DirectionEnum
      {
        //! Vehicle Dependent.
        LD_VDEP = 0,
        //! Clockwise.
        LD_CLOCKW = 1,
        //! Counter Clockwise.
        LD_CCLOCKW = 2,
        //! Into the wind/current.
        LD_IWINDCURR = 3
      };

      //! Timeout.
      uint16_t timeout;
      //! Latitude WGS-84.
      fp64_t lat;
      //! Longitude WGS-84.
      fp64_t lon;
      //! Z Reference.
      fp32_t z;
      //! Z Units.
      uint8_t z_units;
      //! Duration.
      uint16_t duration;
      //! Speed.
      fp32_t speed;
      //! Speed Units.
      uint8_t speed_units;
      //! Loiter Type.
      uint8_t type;
      //! Radius.
      fp32_t radius;
      //! Length.
      fp32_t length;
      //! Bearing.
      fp64_t bearing;
      //! Direction.
      uint8_t direction;
      //! Custom settings for maneuver.
      std::string custom;

      static uint16_t
      getIdStatic(void)
      {
        return 453;
      }

      Loiter(void);

      Message*
      clone(void) const
      {
        return new Loiter(*this);
      }

      void
      clear(void);

      bool
      fieldsEqual(const Message& msg__) const;

      int
      validate(void) const;

      uint8_t*
      serializeFields(uint8_t* bfr__) const;

      uint16_t
      deserializeFields(const uint8_t* bfr__, uint16_t size__);

      uint16_t
      reverseDeserializeFields(const uint8_t* bfr__, uint16_t size__);

      uint16_t
      getId(void) const
      {
        return Loiter::getIdStatic();
      }

      const char*
      getName(void) const
      {
        return "Loiter";
      }

      unsigned
      getFixedSerializationSize(void) const
      {
        return 48;
      }

      unsigned
      getVariableSerializationSize(void) const
      {
        return IMC::getSerializationSize(custom);
      }

      void
      fieldsToJSON(std::ostream& os__, unsigned nindent__) const;
    };

    //! Idle Maneuver.
    class IdleManeuver: public Maneuver
    {
    public:
      //! Duration.
      uint16_t duration;
      //! Custom settings for maneuver.
      std::string custom;

      static uint16_t
      getIdStatic(void)
      {
        return 454;
      }

      IdleManeuver(void);

      Message*
      clone(void) const
      {
        return new IdleManeuver(*this);
      }

      void
      clear(void);

      bool
      fieldsEqual(const Message& msg__) const;

      int
      validate(void) const;

      uint8_t*
      serializeFields(uint8_t* bfr__) const;

      uint16_t
      deserializeFields(const uint8_t* bfr__, uint16_t size__);

      uint16_t
      reverseDeserializeFields(const uint8_t* bfr__, uint16_t size__);

      uint16_t
      getId(void) const
      {
        return IdleManeuver::getIdStatic();
      }

      const char*
      getName(void) const
      {
        return "IdleManeuver";
      }

      unsigned
      getFixedSerializationSize(void) const
      {
        return 2;
      }

      unsigned
      getVariableSerializationSize(void) const
      {
        return IMC::getSerializationSize(custom);
      }

      void
      fieldsToJSON(std::ostream& os__, unsigned nindent__) const;
    };

    //! Low Level Control Maneuver.
    class LowLevelControl: public Maneuver
    {
    public:
      //! Control.
      InlineMessage<ControlCommand> control;
      //! Duration.
      uint16_t duration;
      //! Custom settings for maneuver.
      std::string custom;

      static uint16_t
      getIdStatic(void)
      {
        return 455;
      }

      LowLevelControl(void);

      Message*
      clone(void) const
      {
        return new LowLevelControl(*this);
      }

      void
      clear(void);

      bool
      fieldsEqual(const Message& msg__) const;

      int
      validate(void) const;

      uint8_t*
      serializeFields(uint8_t* bfr__) const;

      uint16_t
      deserializeFields(const uint8_t* bfr__, uint16_t size__);

      uint16_t
      reverseDeserializeFields(const uint8_t* bfr__, uint16_t size__);

      uint16_t
      getId(void) const
      {
        return LowLevelControl::getIdStatic();
      }

      const char*
      getName(void) const
      {
        return "LowLevelControl";
      }

      unsigned
      getFixedSerializationSize(void) const
      {
        return 2;
      }

      unsigned
      getVariableSerializationSize(void) const
      {
        return control.getSerializationSize() + IMC::getSerializationSize(custom);
      }

      void
      fieldsToJSON(std::ostream& os__, unsigned nindent__) const;

    protected:
      void
      setTimeStampNested(double value__);

      void
      setSourceNested(uint16_t value__);

      void
      setSourceEntityNested(uint8_t value__);

      void
      setDestinationNested(uint16_t value__);

      void
      setDestinationEntityNested(uint8_t value__);
    };

    //! Rows Maneuver.
    class Rows: public Maneuver
    {
    public:
      //! Flags.
      enum FlagsBits
      {
        //! Square Curve.
        FLG_SQUARE_CURVE = 0x0001,
        //! First Curve Right.
        FLG_CURVE_RIGHT = 0x0002
      };

      //! Timeout.
      uint16_t timeout;
      //! Latitude WGS-84.
      fp64_t lat;
      //! Longitude WGS-84.
      fp64_t lon;
      //! Z Reference.
      fp32_t z;
      //! Z Units.
      uint8_t z_units;
      //! Speed.
      fp32_t speed;
      //! Speed Units.
      uint8_t speed_units;
      //! Bearing.
      fp64_t bearing;
      //! Cross Angle.
      fp64_t cross_angle;
      //! Width.
      fp32_t width;
      //! Length.
      fp32_t length;
      //! Horizontal Step.
      fp32_t hstep;
      //! Curve Offset.
      uint8_t coff;
      //! Alternation Parameter.
      uint8_t alternation;
      //! Flags.
      uint8_t flags;
      //! Custom settings for maneuver.
      std::string custom;

      static uint16_t
      getIdStatic(void)
      {
        return 456;
      }

      Rows(void);

      Message*
      clone(void) const
      {
        return new Rows(*this);
      }

      void
      clear(void);

      bool
      fieldsEqual(const Message& msg__) const;

      int
      validate(void) const;

      uint8_t*
      serializeFields(uint8_t* bfr__) const;

      uint16_t
      deserializeFields(const uint8_t* bfr__, uint16_t size__);

      uint16_t
      reverseDeserializeFields(const uint8_t* bfr__, uint16_t size__);

      uint16_t
      getId(void) const
      {
        return Rows::getIdStatic();
      }

      const char*
      getName(void) const
      {
        return "Rows";
      }

      unsigned
      getFixedSerializationSize(void) const
      {
        return 59;
      }

      unsigned
      getVariableSerializationSize(void) const
      {
        return IMC::getSerializationSize(custom);
      }

      void
      fieldsToJSON(std::ostream& os__, unsigned nindent__) const;
    };

    //! Path Point.
    class PathPoint: public Message
    {
    public:
      //! North Offset (m).
      fp32_t x;
      //! East Offset (m).
      fp32_t y;
      //! Down Offset (m).
      fp32_t z;

      static uint16_t
      getIdStatic(void)
      {
        return 458;
      }

      PathPoint(void);

      Message*
      clone(void) const
      {
        return new PathPoint(*this);
      }

      void
      clear(void);

      bool
      fieldsEqual(const Message& msg__) const;

      int
      validate(void) const;

      uint8_t*
      serializeFields(uint8_t* bfr__) const;

      uint16_t
      deserializeFields(const uint8_t* bfr__, uint16_t size__);

      uint16_t
      reverseDeserializeFields(const uint8_t* bfr__, uint16_t size__);

      uint16_t
      getId(void) const
      {
        return PathPoint::getIdStatic();
      }

      const char*
      getName(void) const
      {
        return "PathPoint";
      }

      unsigned
      getFixedSerializationSize(void) const
      {
        return 12;
      }

      void
      fieldsToJSON(std::ostream& os__, unsigned nindent__) const;
    };

    //! Follow Path Maneuver.
    class FollowPath: public Maneuver
    {
    public:
      //! Timeout.
      uint16_t timeout;
      //! Latitude WGS-84.
      fp64_t lat;
      //! Longitude WGS-84.
      fp64_t lon;
      //! Z Reference.
      fp32_t z;
      //! Z Units.
      uint8_t z_units;
      //! Speed.
      fp32_t speed;
      //! Speed Units.
      uint8_t speed_units;
      //! Path Points.
      MessageList<PathPoint> points;
      //! Custom settings for maneuver.
      std::string custom;

      static uint16_t
      getIdStatic(void)
      {
        return 457;
      }

      FollowPath(void);

      Message*
      clone(void) const
      {
        return new FollowPath(*this);
      }

      void
      clear(void);

      bool
      fieldsEqual(const Message& msg__) const;

      int
      validate(void) const;

      uint8_t*
      serializeFields(uint8_t* bfr__) const;

      uint16_t
      deserializeFields(const uint8_t* bfr__, uint16_t size__);

      uint16_t
      reverseDeserializeFields(const uint8_t* bfr__, uint16_t size__);

      uint16_t
      getId(void) const
      {
        return FollowPath::getIdStatic();
      }

      const char*
      getName(void) const
      {
        return "FollowPath";
      }

      unsigned
      getFixedSerializationSize(void) const
      {
        return 28;
      }

      unsigned
      getVariableSerializationSize(void) const
      {
        return points.getSerializationSize() + IMC::getSerializationSize(custom);
      }

      void
      fieldsToJSON(std::ostream& os__, unsigned nindent__) const;

    protected:
      void
      setTimeStampNested(double value__);

      void
      setSourceNested(uint16_t value__);

      void
      setSourceEntityNested(uint8_t value__);

      void
      setDestinationNested(uint16_t value__);

      void
      setDestinationEntityNested(uint8_t value__);
    };

    //! Yo-Yo Maneuver.
    class YoYo: public Maneuver
    {
    public:
      //! Timeout.
      uint16_t timeout;
      //! Latitude WGS-84.
      fp64_t lat;
      //! Longitude WGS-84.
      fp64_t lon;
      //! Z Reference.
      fp32_t z;
      //! Z Units.
      uint8_t z_units;
      //! Amplitude.
      fp32_t amplitude;
      //! Pitch Angle.
      fp32_t pitch;
      //! Speed.
      fp32_t speed;
      //! Speed Units.
      uint8_t speed_units;
      //! Custom settings for maneuver.
      std::string custom;

      static uint16_t
      getIdStatic(void)
      {
        return 459;
      }

      YoYo(void);

      Message*
      clone(void) const
      {
        return new YoYo(*this);
      }

      void
      clear(void);

      bool
      fieldsEqual(const Message& msg__) const;

      int
      validate(void) const;

      uint8_t*
      serializeFields(uint8_t* bfr__) const;

      uint16_t
      deserializeFields(const uint8_t* bfr__, uint16_t size__);

      uint16_t
      reverseDeserializeFields(const uint8_t* bfr__, uint16_t size__);

      uint16_t
      getId(void) const
      {
        return YoYo::getIdStatic();
      }

      const char*
      getName(void) const
      {
        return "YoYo";
      }

      unsigned
      getFixedSerializationSize(void) const
      {
        return 36;
      }

      unsigned
      getVariableSerializationSize(void) const
      {
        return IMC::getSerializationSize(custom);
      }

      void
      fieldsToJSON(std::ostream& os__, unsigned nindent__) const;
    };

    //! Teleoperation Done.
    class TeleoperationDone: public Message
    {
    public:

      static uint16_t
      getIdStatic(void)
      {
        return 460;
      }

      TeleoperationDone(void);

      Message*
      clone(void) const
      {
        return new TeleoperationDone(*this);
      }

      void
      clear(void);

      int
      validate(void) const;

      uint8_t*
      serializeFields(uint8_t* bfr__) const;

      uint16_t
      deserializeFields(const uint8_t* bfr__, uint16_t size__);

      uint16_t
      reverseDeserializeFields(const uint8_t* bfr__, uint16_t size__);

      uint16_t
      getId(void) const
      {
        return TeleoperationDone::getIdStatic();
      }

      const char*
      getName(void) const
      {
        return "TeleoperationDone";
      }

      unsigned
      getFixedSerializationSize(void) const
      {
        return 0;
      }
    };

    //! Station Keeping.
    class StationKeeping: public Maneuver
    {
    public:
      //! Latitude WGS-84.
      fp64_t lat;
      //! Longitude WGS-84.
      fp64_t lon;
      //! Z Reference.
      fp32_t z;
      //! Z Units.
      uint8_t z_units;
      //! Radius.
      fp32_t radius;
      //! Duration.
      uint16_t duration;
      //! Speed.
      fp32_t speed;
      //! Speed Units.
      uint8_t speed_units;
      //! Custom settings for maneuver.
      std::string custom;

      static uint16_t
      getIdStatic(void)
      {
        return 461;
      }

      StationKeeping(void);

      Message*
      clone(void) const
      {
        return new StationKeeping(*this);
      }

      void
      clear(void);

      bool
      fieldsEqual(const Message& msg__) const;

      int
      validate(void) const;

      uint8_t*
      serializeFields(uint8_t* bfr__) const;

      uint16_t
      deserializeFields(const uint8_t* bfr__, uint16_t size__);

      uint16_t
      reverseDeserializeFields(const uint8_t* bfr__, uint16_t size__);

      uint16_t
      getId(void) const
      {
        return StationKeeping::getIdStatic();
      }

      const char*
      getName(void) const
      {
        return "StationKeeping";
      }

      unsigned
      getFixedSerializationSize(void) const
      {
        return 32;
      }

      unsigned
      getVariableSerializationSize(void) const
      {
        return IMC::getSerializationSize(custom);
      }

      void
      fieldsToJSON(std::ostream& os__, unsigned nindent__) const;
    };

    //! Elevator Maneuver.
    class Elevator: public Maneuver
    {
    public:
      //! Flags.
      enum FlagsBits
      {
        //! Start from current position.
        FLG_CURR_POS = 0x01
      };

      //! Timeout.
      uint16_t timeout;
      //! Flags.
      uint8_t flags;
      //! Latitude WGS-84.
      fp64_t lat;
      //! Longitude WGS-84.
      fp64_t lon;
      //! Start Point -- Z Reference.
      fp32_t start_z;
      //! Start Point -- Z Units.
      uint8_t start_z_units;
      //! End Point -- Z Reference.
      fp32_t end_z;
      //! End Point -- Z Units.
      uint8_t end_z_units;
      //! Radius.
      fp32_t radius;
      //! Speed.
      fp32_t speed;
      //! Speed Units.
      uint8_t speed_units;
      //! Custom settings for maneuver.
      std::string custom;

      static uint16_t
      getIdStatic(void)
      {
        return 462;
      }

      Elevator(void);

      Message*
      clone(void) const
      {
        return new Elevator(*this);
      }

      void
      clear(void);

      bool
      fieldsEqual(const Message& msg__) const;

      int
      validate(void) const;

      uint8_t*
      serializeFields(uint8_t* bfr__) const;

      uint16_t
      deserializeFields(const uint8_t* bfr__, uint16_t size__);

      uint16_t
      reverseDeserializeFields(const uint8_t* bfr__, uint16_t size__);

      uint16_t
      getId(void) const
      {
        return Elevator::getIdStatic();
      }

      const char*
      getName(void) const
      {
        return "Elevator";
      }

      unsigned
      getFixedSerializationSize(void) const
      {
        return 38;
      }

      unsigned
      getVariableSerializationSize(void) const
      {
        return IMC::getSerializationSize(custom);
      }

      void
      fieldsToJSON(std::ostream& os__, unsigned nindent__) const;
    };

    //! Trajectory Point.
    class TrajectoryPoint: public Message
    {
    public:
      //! North Offset (m).
      fp32_t x;
      //! East Offset (m).
      fp32_t y;
      //! Down Offset (m).
      fp32_t z;
      //! Time Offset (s).
      fp32_t t;

      static uint16_t
      getIdStatic(void)
      {
        return 464;
      }

      TrajectoryPoint(void);

      Message*
      clone(void) const
      {
        return new TrajectoryPoint(*this);
      }

      void
      clear(void);

      bool
      fieldsEqual(const Message& msg__) const;

      int
      validate(void) const;

      uint8_t*
      serializeFields(uint8_t* bfr__) const;

      uint16_t
      deserializeFields(const uint8_t* bfr__, uint16_t size__);

      uint16_t
      reverseDeserializeFields(const uint8_t* bfr__, uint16_t size__);

      uint16_t
      getId(void) const
      {
        return TrajectoryPoint::getIdStatic();
      }

      const char*
      getName(void) const
      {
        return "TrajectoryPoint";
      }

      unsigned
      getFixedSerializationSize(void) const
      {
        return 16;
      }

      void
      fieldsToJSON(std::ostream& os__, unsigned nindent__) const;
    };

    //! Follow Trajectory.
    class FollowTrajectory: public Maneuver
    {
    public:
      //! Timeout.
      uint16_t timeout;
      //! Latitude WGS-84.
      fp64_t lat;
      //! Longitude WGS-84.
      fp64_t lon;
      //! Z Reference.
      fp32_t z;
      //! Z Units.
      uint8_t z_units;
      //! Speed.
      fp32_t speed;
      //! Speed Units.
      uint8_t speed_units;
      //! Trajectory Points.
      MessageList<TrajectoryPoint> points;
      //! Custom settings for maneuver.
      std::string custom;

      static uint16_t
      getIdStatic(void)
      {
        return 463;
      }

      FollowTrajectory(void);

      Message*
      clone(void) const
      {
        return new FollowTrajectory(*this);
      }

      void
      clear(void);

      bool
      fieldsEqual(const Message& msg__) const;

      int
      validate(void) const;

      uint8_t*
      serializeFields(uint8_t* bfr__) const;

      uint16_t
      deserializeFields(const uint8_t* bfr__, uint16_t size__);

      uint16_t
      reverseDeserializeFields(const uint8_t* bfr__, uint16_t size__);

      uint16_t
      getId(void) const
      {
        return FollowTrajectory::getIdStatic();
      }

      const char*
      getName(void) const
      {
        return "FollowTrajectory";
      }

      unsigned
      getFixedSerializationSize(void) const
      {
        return 28;
      }

      unsigned
      getVariableSerializationSize(void) const
      {
        return points.getSerializationSize() + IMC::getSerializationSize(custom);
      }

      void
      fieldsToJSON(std::ostream& os__, unsigned nindent__) const;

    protected:
      void
      setTimeStampNested(double value__);

      void
      setSourceNested(uint16_t value__);

      void
      setSourceEntityNested(uint8_t value__);

      void
      setDestinationNested(uint16_t value__);

      void
      setDestinationEntityNested(uint8_t value__);
    };

    //! Custom Maneuver.
    class CustomManeuver: public Maneuver
    {
    public:
      //! Timeout.
      uint16_t timeout;
      //! Maneuver Name.
      std::string name;
      //! Custom settings for maneuver.
      std::string custom;

      static uint16_t
      getIdStatic(void)
      {
        return 465;
      }

      CustomManeuver(void);

      Message*
      clone(void) const
      {
        return new CustomManeuver(*this);
      }

      void
      clear(void);

      bool
      fieldsEqual(const Message& msg__) const;

      int
      validate(void) const;

      uint8_t*
      serializeFields(uint8_t* bfr__) const;

      uint16_t
      deserializeFields(const uint8_t* bfr__, uint16_t size__);

      uint16_t
      reverseDeserializeFields(const uint8_t* bfr__, uint16_t size__);

      uint16_t
      getId(void) const
      {
        return CustomManeuver::getIdStatic();
      }

      const char*
      getName(void) const
      {
        return "CustomManeuver";
      }

      unsigned
      getFixedSerializationSize(void) const
      {
        return 2;
      }

      unsigned
      getVariableSerializationSize(void) const
      {
        return IMC::getSerializationSize(name) + IMC::getSerializationSize(custom);
      }

      void
      fieldsToJSON(std::ostream& os__, unsigned nindent__) const;
    };

    //! Vehicle Formation Participant.
    class VehicleFormationParticipant: public Message
    {
    public:
      //! ID (IMC address).
      uint16_t vid;
      //! Formation offset -- Along-track.
      fp32_t off_x;
      //! Formation offset -- Cross-track.
      fp32_t off_y;
      //! Formation offset -- Depth/Altitude.
      fp32_t off_z;

      static uint16_t
      getIdStatic(void)
      {
        return 467;
      }

      VehicleFormationParticipant(void);

      Message*
      clone(void) const
      {
        return new VehicleFormationParticipant(*this);
      }

      void
      clear(void);

      bool
      fieldsEqual(const Message& msg__) const;

      int
      validate(void) const;

      uint8_t*
      serializeFields(uint8_t* bfr__) const;

      uint16_t
      deserializeFields(const uint8_t* bfr__, uint16_t size__);

      uint16_t
      reverseDeserializeFields(const uint8_t* bfr__, uint16_t size__);

      uint16_t
      getId(void) const
      {
        return VehicleFormationParticipant::getIdStatic();
      }

      const char*
      getName(void) const
      {
        return "VehicleFormationParticipant";
      }

      unsigned
      getFixedSerializationSize(void) const
      {
        return 14;
      }

      void
      fieldsToJSON(std::ostream& os__, unsigned nindent__) const;
    };

    //! Vehicle Formation.
    class VehicleFormation: public Maneuver
    {
    public:
      //! Latitude WGS-84.
      fp64_t lat;
      //! Longitude WGS-84.
      fp64_t lon;
      //! Z Reference.
      fp32_t z;
      //! Z Units.
      uint8_t z_units;
      //! Speed.
      fp32_t speed;
      //! Speed Units.
      uint8_t speed_units;
      //! Trajectory Points.
      MessageList<TrajectoryPoint> points;
      //! Formation Participants.
      MessageList<VehicleFormationParticipant> participants;
      //! Start Time.
      fp64_t start_time;
      //! Custom settings for maneuver.
      std::string custom;

      static uint16_t
      getIdStatic(void)
      {
        return 466;
      }

      VehicleFormation(void);

      Message*
      clone(void) const
      {
        return new VehicleFormation(*this);
      }

      void
      clear(void);

      bool
      fieldsEqual(const Message& msg__) const;

      int
      validate(void) const;

      uint8_t*
      serializeFields(uint8_t* bfr__) const;

      uint16_t
      deserializeFields(const uint8_t* bfr__, uint16_t size__);

      uint16_t
      reverseDeserializeFields(const uint8_t* bfr__, uint16_t size__);

      uint16_t
      getId(void) const
      {
        return VehicleFormation::getIdStatic();
      }

      const char*
      getName(void) const
      {
        return "VehicleFormation";
      }

      unsigned
      getFixedSerializationSize(void) const
      {
        return 34;
      }

      unsigned
      getVariableSerializationSize(void) const
      {
        return points.getSerializationSize() + participants.getSerializationSize() + IMC::getSerializationSize(custom);
      }

      void
      fieldsToJSON(std::ostream& os__, unsigned nindent__) const;

    protected:
      void
      setTimeStampNested(double value__);

      void
      setSourceNested(uint16_t value__);

      void
      setSourceEntityNested(uint8_t value__);

      void
      setDestinationNested(uint16_t value__);

      void
      setDestinationEntityNested(uint8_t value__);
    };

    //! Stop Maneuver.
    class StopManeuver: public Message
    {
    public:

      static uint16_t
      getIdStatic(void)
      {
        return 468;
      }

      StopManeuver(void);

      Message*
      clone(void) const
      {
        return new StopManeuver(*this);
      }

      void
      clear(void);

      int
      validate(void) const;

      uint8_t*
      serializeFields(uint8_t* bfr__) const;

      uint16_t
      deserializeFields(const uint8_t* bfr__, uint16_t size__);

      uint16_t
      reverseDeserializeFields(const uint8_t* bfr__, uint16_t size__);

      uint16_t
      getId(void) const
      {
        return StopManeuver::getIdStatic();
      }

      const char*
      getName(void) const
      {
        return "StopManeuver";
      }

      unsigned
      getFixedSerializationSize(void) const
      {
        return 0;
      }
    };

    //! Register Maneuver.
    class RegisterManeuver: public Message
    {
    public:
      //! Maneuver ID.
      uint16_t mid;

      static uint16_t
      getIdStatic(void)
      {
        return 469;
      }

      RegisterManeuver(void);

      Message*
      clone(void) const
      {
        return new RegisterManeuver(*this);
      }

      void
      clear(void);

      bool
      fieldsEqual(const Message& msg__) const;

      int
      validate(void) const;

      uint8_t*
      serializeFields(uint8_t* bfr__) const;

      uint16_t
      deserializeFields(const uint8_t* bfr__, uint16_t size__);

      uint16_t
      reverseDeserializeFields(const uint8_t* bfr__, uint16_t size__);

      uint16_t
      getId(void) const
      {
        return RegisterManeuver::getIdStatic();
      }

      const char*
      getName(void) const
      {
        return "RegisterManeuver";
      }

      unsigned
      getFixedSerializationSize(void) const
      {
        return 2;
      }

      void
      fieldsToJSON(std::ostream& os__, unsigned nindent__) const;
    };

    //! Maneuver Control State.
    class ManeuverControlState: public Message
    {
    public:
      //! State.
      enum StateEnum
      {
        //! Maneuver in progress.
        MCS_EXECUTING = 0,
        //! Maneuver completed.
        MCS_DONE = 1,
        //! Maneuver error.
        MCS_ERROR = 2,
        //! Maneuver stopped.
        MCS_STOPPED = 3
      };

      //! State.
      uint8_t state;
      //! Completion Time.
      uint16_t eta;
      //! Info.
      std::string info;

      static uint16_t
      getIdStatic(void)
      {
        return 470;
      }

      ManeuverControlState(void);

      Message*
      clone(void) const
      {
        return new ManeuverControlState(*this);
      }

      void
      clear(void);

      bool
      fieldsEqual(const Message& msg__) const;

      int
      validate(void) const;

      uint8_t*
      serializeFields(uint8_t* bfr__) const;

      uint16_t
      deserializeFields(const uint8_t* bfr__, uint16_t size__);

      uint16_t
      reverseDeserializeFields(const uint8_t* bfr__, uint16_t size__);

      uint16_t
      getId(void) const
      {
        return ManeuverControlState::getIdStatic();
      }

      const char*
      getName(void) const
      {
        return "ManeuverControlState";
      }

      unsigned
      getFixedSerializationSize(void) const
      {
        return 3;
      }

      unsigned
      getVariableSerializationSize(void) const
      {
        return IMC::getSerializationSize(info);
      }

      void
      fieldsToJSON(std::ostream& os__, unsigned nindent__) const;
    };

    //! Follow System.
    class FollowSystem: public Message
    {
    public:
      //! System To Follow.
      uint16_t system;
      //! Duration.
      uint16_t duration;
      //! Speed.
      fp32_t speed;
      //! Speed Units.
      uint8_t speed_units;
      //! Offset -- X.
      fp32_t x;
      //! Offset -- Y.
      fp32_t y;
      //! Coordinate -- Z.
      fp32_t z;
      //! Z Units.
      uint8_t z_units;

      static uint16_t
      getIdStatic(void)
      {
        return 471;
      }

      FollowSystem(void);

      Message*
      clone(void) const
      {
        return new FollowSystem(*this);
      }

      void
      clear(void);

      bool
      fieldsEqual(const Message& msg__) const;

      int
      validate(void) const;

      uint8_t*
      serializeFields(uint8_t* bfr__) const;

      uint16_t
      deserializeFields(const uint8_t* bfr__, uint16_t size__);

      uint16_t
      reverseDeserializeFields(const uint8_t* bfr__, uint16_t size__);

      uint16_t
      getId(void) const
      {
        return FollowSystem::getIdStatic();
      }

      const char*
      getName(void) const
      {
        return "FollowSystem";
      }

      unsigned
      getFixedSerializationSize(void) const
      {
        return 22;
      }

      void
      fieldsToJSON(std::ostream& os__, unsigned nindent__) const;
    };

    //! Communications Relay.
    class CommsRelay: public Maneuver
    {
    public:
      //! Latitude WGS-84.
      fp64_t lat;
      //! Longitude WGS-84.
      fp64_t lon;
      //! Speed.
      fp32_t speed;
      //! Speed Units.
      uint8_t speed_units;
      //! Duration.
      uint16_t duration;
      //! System A.
      uint16_t sys_a;
      //! System B.
      uint16_t sys_b;
      //! Move threshold.
      fp32_t move_threshold;

      static uint16_t
      getIdStatic(void)
      {
        return 472;
      }

      CommsRelay(void);

      Message*
      clone(void) const
      {
        return new CommsRelay(*this);
      }

      void
      clear(void);

      bool
      fieldsEqual(const Message& msg__) const;

      int
      validate(void) const;

      uint8_t*
      serializeFields(uint8_t* bfr__) const;

      uint16_t
      deserializeFields(const uint8_t* bfr__, uint16_t size__);

      uint16_t
      reverseDeserializeFields(const uint8_t* bfr__, uint16_t size__);

      uint16_t
      getId(void) const
      {
        return CommsRelay::getIdStatic();
      }

      const char*
      getName(void) const
      {
        return "CommsRelay";
      }

      unsigned
      getFixedSerializationSize(void) const
      {
        return 31;
      }

      void
      fieldsToJSON(std::ostream& os__, unsigned nindent__) const;
    };

    //! Polygon Vertex.
    class PolygonVertex: public Message
    {
    public:
      //! Latitude WGS-84.
      fp64_t lat;
      //! Longitude WGS-84.
      fp64_t lon;

      static uint16_t
      getIdStatic(void)
      {
        return 474;
      }

      PolygonVertex(void);

      Message*
      clone(void) const
      {
        return new PolygonVertex(*this);
      }

      void
      clear(void);

      bool
      fieldsEqual(const Message& msg__) const;

      int
      validate(void) const;

      uint8_t*
      serializeFields(uint8_t* bfr__) const;

      uint16_t
      deserializeFields(const uint8_t* bfr__, uint16_t size__);

      uint16_t
      reverseDeserializeFields(const uint8_t* bfr__, uint16_t size__);

      uint16_t
      getId(void) const
      {
        return PolygonVertex::getIdStatic();
      }

      const char*
      getName(void) const
      {
        return "PolygonVertex";
      }

      unsigned
      getFixedSerializationSize(void) const
      {
        return 16;
      }

      void
      fieldsToJSON(std::ostream& os__, unsigned nindent__) const;
    };

    //! Cover Area.
    class CoverArea: public Maneuver
    {
    public:
      //! Latitude WGS-84.
      fp64_t lat;
      //! Longitude WGS-84.
      fp64_t lon;
      //! Z Reference.
      fp32_t z;
      //! Z Units.
      uint8_t z_units;
      //! Speed.
      fp32_t speed;
      //! Speed Units.
      uint8_t speed_units;
      //! Polygon.
      MessageList<PolygonVertex> polygon;
      //! CustomParameters.
      std::string custom;

      static uint16_t
      getIdStatic(void)
      {
        return 473;
      }

      CoverArea(void);

      Message*
      clone(void) const
      {
        return new CoverArea(*this);
      }

      void
      clear(void);

      bool
      fieldsEqual(const Message& msg__) const;

      int
      validate(void) const;

      uint8_t*
      serializeFields(uint8_t* bfr__) const;

      uint16_t
      deserializeFields(const uint8_t* bfr__, uint16_t size__);

      uint16_t
      reverseDeserializeFields(const uint8_t* bfr__, uint16_t size__);

      uint16_t
      getId(void) const
      {
        return CoverArea::getIdStatic();
      }

      const char*
      getName(void) const
      {
        return "CoverArea";
      }

      unsigned
      getFixedSerializationSize(void) const
      {
        return 26;
      }

      unsigned
      getVariableSerializationSize(void) const
      {
        return polygon.getSerializationSize() + IMC::getSerializationSize(custom);
      }

      void
      fieldsToJSON(std::ostream& os__, unsigned nindent__) const;

    protected:
      void
      setTimeStampNested(double value__);

      void
      setSourceNested(uint16_t value__);

      void
      setSourceEntityNested(uint8_t value__);

      void
      setDestinationNested(uint16_t value__);

      void
      setDestinationEntityNested(uint8_t value__);
    };

    //! Compass Calibration Maneuver.
    class CompassCalibration: public Maneuver
    {
    public:
      //! Direction.
      enum DirectionEnum
      {
        //! Vehicle Dependent.
        LD_VDEP = 0,
        //! Clockwise.
        LD_CLOCKW = 1,
        //! Counter Clockwise.
        LD_CCLOCKW = 2,
        //! Into the wind/current.
        LD_IWINDCURR = 3
      };

      //! Timeout.
      uint16_t timeout;
      //! Latitude WGS-84.
      fp64_t lat;
      //! Longitude WGS-84.
      fp64_t lon;
      //! Z Reference.
      fp32_t z;
      //! Z Units.
      uint8_t z_units;
      //! Pitch.
      fp32_t pitch;
      //! Amplitude.
      fp32_t amplitude;
      //! Duration.
      uint16_t duration;
      //! Speed.
      fp32_t speed;
      //! Speed Units.
      uint8_t speed_units;
      //! Radius.
      fp32_t radius;
      //! Direction.
      uint8_t direction;
      //! Custom settings for maneuver.
      std::string custom;

      static uint16_t
      getIdStatic(void)
      {
        return 475;
      }

      CompassCalibration(void);

      Message*
      clone(void) const
      {
        return new CompassCalibration(*this);
      }

      void
      clear(void);

      bool
      fieldsEqual(const Message& msg__) const;

      int
      validate(void) const;

      uint8_t*
      serializeFields(uint8_t* bfr__) const;

      uint16_t
      deserializeFields(const uint8_t* bfr__, uint16_t size__);

      uint16_t
      reverseDeserializeFields(const uint8_t* bfr__, uint16_t size__);

      uint16_t
      getId(void) const
      {
        return CompassCalibration::getIdStatic();
      }

      const char*
      getName(void) const
      {
        return "CompassCalibration";
      }

      unsigned
      getFixedSerializationSize(void) const
      {
        return 43;
      }

      unsigned
      getVariableSerializationSize(void) const
      {
        return IMC::getSerializationSize(custom);
      }

      void
      fieldsToJSON(std::ostream& os__, unsigned nindent__) const;
    };

    //! Formation Parameters.
    class FormationParameters: public Message
    {
    public:
      //! Formation Reference Frame.
      enum FormationReferenceFrameEnum
      {
        //! Earth Fixed.
        OP_EARTH_FIXED = 0,
        //! Path Fixed.
        OP_PATH_FIXED = 1,
        //! Path Curved.
        OP_PATH_CURVED = 2
      };

      //! Formation Name.
      std::string formation_name;
      //! Formation Reference Frame.
      uint8_t reference_frame;
      //! Formation Participants.
      MessageList<VehicleFormationParticipant> participants;
      //! Custom settings for formation.
      std::string custom;

      static uint16_t
      getIdStatic(void)
      {
        return 476;
      }

      FormationParameters(void);

      Message*
      clone(void) const
      {
        return new FormationParameters(*this);
      }

      void
      clear(void);

      bool
      fieldsEqual(const Message& msg__) const;

      int
      validate(void) const;

      uint8_t*
      serializeFields(uint8_t* bfr__) const;

      uint16_t
      deserializeFields(const uint8_t* bfr__, uint16_t size__);

      uint16_t
      reverseDeserializeFields(const uint8_t* bfr__, uint16_t size__);

      uint16_t
      getId(void) const
      {
        return FormationParameters::getIdStatic();
      }

      const char*
      getName(void) const
      {
        return "FormationParameters";
      }

      unsigned
      getFixedSerializationSize(void) const
      {
        return 1;
      }

      unsigned
      getVariableSerializationSize(void) const
      {
        return IMC::getSerializationSize(formation_name) + participants.getSerializationSize() + IMC::getSerializationSize(custom);
      }

      void
      fieldsToJSON(std::ostream& os__, unsigned nindent__) const;

    protected:
      void
      setTimeStampNested(double value__);

      void
      setSourceNested(uint16_t value__);

      void
      setSourceEntityNested(uint8_t value__);

      void
      setDestinationNested(uint16_t value__);

      void
      setDestinationEntityNested(uint8_t value__);
    };

    //! Formation Plan Execution.
    class FormationPlanExecution: public Maneuver
    {
    public:
      //! Target Group Name.
      std::string group_name;
      //! Formation Name.
      std::string formation_name;
      //! Formation Plan ID.
      std::string plan_id;
      //! Plan Description.
      std::string description;
      //! Formation Leader Flight Airspeed.
      fp32_t leader_speed;
      //! Formation leader flight bank limit.
      fp32_t leader_bank_lim;
      //! Position mismatch limit.
      fp32_t pos_sim_err_lim;
      //! Position mismatch threshold.
      fp32_t pos_sim_err_wrn;
      //! Position mismatch time-out.
      uint16_t pos_sim_err_timeout;
      //! Convergence threshold.
      fp32_t converg_max;
      //! Convergence time-out.
      uint16_t converg_timeout;
      //! Communications time-out.
      uint16_t comms_timeout;
      //! Turbulence limit.
      fp32_t turb_lim;
      //! Custom settings for maneuver.
      std::string custom;

      static uint16_t
      getIdStatic(void)
      {
        return 477;
      }

      FormationPlanExecution(void);

      Message*
      clone(void) const
      {
        return new FormationPlanExecution(*this);
      }

      void
      clear(void);

      bool
      fieldsEqual(const Message& msg__) const;

      int
      validate(void) const;

      uint8_t*
      serializeFields(uint8_t* bfr__) const;

      uint16_t
      deserializeFields(const uint8_t* bfr__, uint16_t size__);

      uint16_t
      reverseDeserializeFields(const uint8_t* bfr__, uint16_t size__);

      uint16_t
      getId(void) const
      {
        return FormationPlanExecution::getIdStatic();
      }

      const char*
      getName(void) const
      {
        return "FormationPlanExecution";
      }

      unsigned
      getFixedSerializationSize(void) const
      {
        return 30;
      }

      unsigned
      getVariableSerializationSize(void) const
      {
        return IMC::getSerializationSize(group_name) + IMC::getSerializationSize(formation_name) + IMC::getSerializationSize(plan_id) + IMC::getSerializationSize(description) + IMC::getSerializationSize(custom);
      }

      void
      fieldsToJSON(std::ostream& os__, unsigned nindent__) const;
    };

    //! Follow Reference Maneuver.
    class FollowReference: public Maneuver
    {
    public:
      //! Controlling Source.
      uint16_t control_src;
      //! Controlling Entity.
      uint8_t control_ent;
      //! Reference Update Timeout.
      fp32_t timeout;
      //! Loiter Radius.
      fp32_t loiter_radius;
      //! Altitude Interval.
      fp32_t altitude_interval;

      static uint16_t
      getIdStatic(void)
      {
        return 478;
      }

      FollowReference(void);

      Message*
      clone(void) const
      {
        return new FollowReference(*this);
      }

      void
      clear(void);

      bool
      fieldsEqual(const Message& msg__) const;

      int
      validate(void) const;

      uint8_t*
      serializeFields(uint8_t* bfr__) const;

      uint16_t
      deserializeFields(const uint8_t* bfr__, uint16_t size__);

      uint16_t
      reverseDeserializeFields(const uint8_t* bfr__, uint16_t size__);

      uint16_t
      getId(void) const
      {
        return FollowReference::getIdStatic();
      }

      const char*
      getName(void) const
      {
        return "FollowReference";
      }

      unsigned
      getFixedSerializationSize(void) const
      {
        return 15;
      }

      void
      fieldsToJSON(std::ostream& os__, unsigned nindent__) const;
    };

    //! Reference To Follow.
    class Reference: public Message
    {
    public:
      //! Flags.
      enum FlagsBits
      {
        //! Use Location Reference.
        FLAG_LOCATION = 0x01,
        //! Use Speed Reference.
        FLAG_SPEED = 0x02,
        //! Use Z Reference.
        FLAG_Z = 0x04,
        //! Use Radius Reference.
        FLAG_RADIUS = 0x08,
        //! Use this Reference as Start Position for PathControler.
        FLAG_START_POINT = 0x10,
        //! Use Current Position as Start Position for PathControler.
        FLAG_DIRECT = 0x20,
        //! Flag Maneuver Completion.
        FLAG_MANDONE = 0x80
      };

      //! Flags.
      uint8_t flags;
      //! Speed Reference.
      InlineMessage<DesiredSpeed> speed;
      //! Z Reference.
      InlineMessage<DesiredZ> z;
      //! Latitude Reference.
      fp64_t lat;
      //! Longitude Reference.
      fp64_t lon;
      //! Radius.
      fp32_t radius;

      static uint16_t
      getIdStatic(void)
      {
        return 479;
      }

      Reference(void);

      Message*
      clone(void) const
      {
        return new Reference(*this);
      }

      void
      clear(void);

      bool
      fieldsEqual(const Message& msg__) const;

      int
      validate(void) const;

      uint8_t*
      serializeFields(uint8_t* bfr__) const;

      uint16_t
      deserializeFields(const uint8_t* bfr__, uint16_t size__);

      uint16_t
      reverseDeserializeFields(const uint8_t* bfr__, uint16_t size__);

      uint16_t
      getId(void) const
      {
        return Reference::getIdStatic();
      }

      const char*
      getName(void) const
      {
        return "Reference";
      }

      unsigned
      getFixedSerializationSize(void) const
      {
        return 21;
      }

      unsigned
      getVariableSerializationSize(void) const
      {
        return speed.getSerializationSize() + z.getSerializationSize();
      }

      void
      fieldsToJSON(std::ostream& os__, unsigned nindent__) const;

    protected:
      void
      setTimeStampNested(double value__);

      void
      setSourceNested(uint16_t value__);

      void
      setSourceEntityNested(uint8_t value__);

      void
      setDestinationNested(uint16_t value__);

      void
      setDestinationEntityNested(uint8_t value__);
    };

    //! Follow Reference State.
    class FollowRefState: public Message
    {
    public:
      //! State.
      enum StateEnum
      {
        //! Waiting for first reference.
        FR_WAIT = 1,
        //! Going towards received reference.
        FR_GOTO = 2,
        //! Loitering after arriving at the reference.
        FR_LOITER = 3,
        //! Hovering after arriving at the reference.
        FR_HOVER = 4,
        //! Moving in z after arriving at the target cylinder.
        FR_ELEVATOR = 5,
        //! Controlling system timed out.
        FR_TIMEOUT = 6
      };

      //! Proximity.
      enum ProximityBits
      {
        //! Far from the destination.
        PROX_FAR = 0x01,
        //! Near in the horizontal plane.
        PROX_XY_NEAR = 0x02,
        //! Near in the vertical plane.
        PROX_Z_NEAR = 0x04
      };

      //! Controlling Source.
      uint16_t control_src;
      //! Controlling Entity.
      uint8_t control_ent;
      //! Reference.
      InlineMessage<Reference> reference;
      //! State.
      uint8_t state;
      //! Proximity.
      uint8_t proximity;

      static uint16_t
      getIdStatic(void)
      {
        return 480;
      }

      FollowRefState(void);

      Message*
      clone(void) const
      {
        return new FollowRefState(*this);
      }

      void
      clear(void);

      bool
      fieldsEqual(const Message& msg__) const;

      int
      validate(void) const;

      uint8_t*
      serializeFields(uint8_t* bfr__) const;

      uint16_t
      deserializeFields(const uint8_t* bfr__, uint16_t size__);

      uint16_t
      reverseDeserializeFields(const uint8_t* bfr__, uint16_t size__);

      uint16_t
      getId(void) const
      {
        return FollowRefState::getIdStatic();
      }

      const char*
      getName(void) const
      {
        return "FollowRefState";
      }

      unsigned
      getFixedSerializationSize(void) const
      {
        return 5;
      }

      unsigned
      getVariableSerializationSize(void) const
      {
        return reference.getSerializationSize();
      }

      void
      fieldsToJSON(std::ostream& os__, unsigned nindent__) const;

    protected:
      void
      setTimeStampNested(double value__);

      void
      setSourceNested(uint16_t value__);

      void
      setSourceEntityNested(uint8_t value__);

      void
      setDestinationNested(uint16_t value__);

      void
      setDestinationEntityNested(uint8_t value__);
    };

    //! Relative State.
    class RelativeState: public Message
    {
    public:
      //! System Identifier.
      std::string s_id;
      //! Distance.
      fp32_t dist;
      //! Position Error.
      fp32_t err;
      //! Control Importance.
      fp32_t ctrl_imp;
      //! Relative Direction X (North).
      fp32_t rel_dir_x;
      //! Relative Direction Y (East).
      fp32_t rel_dir_y;
      //! Relative Direction Z (Down).
      fp32_t rel_dir_z;
      //! X Position Error (North).
      fp32_t err_x;
      //! Y Position Error (East).
      fp32_t err_y;
      //! Z Position Error (Down).
      fp32_t err_z;
      //! X Position Error In Relative Frame (North).
      fp32_t rf_err_x;
      //! Y Position Error In Relative Frame (East).
      fp32_t rf_err_y;
      //! Z Position Error In Relative Frame (Down).
      fp32_t rf_err_z;
      //! X Velocity Error In Relative Frame (North).
      fp32_t rf_err_vx;
      //! Y Velocity Error In Relative Frame (East).
      fp32_t rf_err_vy;
      //! Z Velocity Error In Relative Frame (Down).
      fp32_t rf_err_vz;
      //! X Convergence Deviation (North).
      fp32_t ss_x;
      //! Y Convergence Deviation (East).
      fp32_t ss_y;
      //! Z Convergence Deviation (Down).
      fp32_t ss_z;
      //! X Virtual Error (North).
      fp32_t virt_err_x;
      //! Y Virtual Error (East).
      fp32_t virt_err_y;
      //! Z Virtual Error (Down).
      fp32_t virt_err_z;

      static uint16_t
      getIdStatic(void)
      {
        return 482;
      }

      RelativeState(void);

      Message*
      clone(void) const
      {
        return new RelativeState(*this);
      }

      void
      clear(void);

      bool
      fieldsEqual(const Message& msg__) const;

      int
      validate(void) const;

      uint8_t*
      serializeFields(uint8_t* bfr__) const;

      uint16_t
      deserializeFields(const uint8_t* bfr__, uint16_t size__);

      uint16_t
      reverseDeserializeFields(const uint8_t* bfr__, uint16_t size__);

      uint16_t
      getId(void) const
      {
        return RelativeState::getIdStatic();
      }

      const char*
      getName(void) const
      {
        return "RelativeState";
      }

      unsigned
      getFixedSerializationSize(void) const
      {
        return 84;
      }

      unsigned
      getVariableSerializationSize(void) const
      {
        return IMC::getSerializationSize(s_id);
      }

      void
      fieldsToJSON(std::ostream& os__, unsigned nindent__) const;
    };

    //! Formation Monitoring Data.
    class FormationMonitor: public Message
    {
    public:
      //! Commanded X Acceleration (North).
      fp32_t ax_cmd;
      //! Commanded Y Acceleration (East).
      fp32_t ay_cmd;
      //! Commanded Z Acceleration (Down).
      fp32_t az_cmd;
      //! Desired X Acceleration (North).
      fp32_t ax_des;
      //! Desired Y Acceleration (East).
      fp32_t ay_des;
      //! Desired Z Acceleration (Down).
      fp32_t az_des;
      //! X Virtual Error (North).
      fp32_t virt_err_x;
      //! Y Virtual Error (East).
      fp32_t virt_err_y;
      //! Z Virtual Error (Down).
      fp32_t virt_err_z;
      //! X Sliding Surface Feedback (North).
      fp32_t surf_fdbk_x;
      //! Y Sliding Surface Feedback (East).
      fp32_t surf_fdbk_y;
      //! Z Sliding Surface Feedback (Down).
      fp32_t surf_fdbk_z;
      //! X Uncertainty Compensation (North).
      fp32_t surf_unkn_x;
      //! Y Uncertainty Compensation (East).
      fp32_t surf_unkn_y;
      //! Z Uncertainty Compensation (Down).
      fp32_t surf_unkn_z;
      //! X Convergence Deviation (North).
      fp32_t ss_x;
      //! Y Convergence Deviation (East).
      fp32_t ss_y;
      //! Z Convergence Deviation (Down).
      fp32_t ss_z;
      //! Relative State.
      MessageList<RelativeState> rel_state;

      static uint16_t
      getIdStatic(void)
      {
        return 481;
      }

      FormationMonitor(void);

      Message*
      clone(void) const
      {
        return new FormationMonitor(*this);
      }

      void
      clear(void);

      bool
      fieldsEqual(const Message& msg__) const;

      int
      validate(void) const;

      uint8_t*
      serializeFields(uint8_t* bfr__) const;

      uint16_t
      deserializeFields(const uint8_t* bfr__, uint16_t size__);

      uint16_t
      reverseDeserializeFields(const uint8_t* bfr__, uint16_t size__);

      uint16_t
      getId(void) const
      {
        return FormationMonitor::getIdStatic();
      }

      const char*
      getName(void) const
      {
        return "FormationMonitor";
      }

      unsigned
      getFixedSerializationSize(void) const
      {
        return 72;
      }

      unsigned
      getVariableSerializationSize(void) const
      {
        return rel_state.getSerializationSize();
      }

      void
      fieldsToJSON(std::ostream& os__, unsigned nindent__) const;

    protected:
      void
      setTimeStampNested(double value__);

      void
      setSourceNested(uint16_t value__);

      void
      setSourceEntityNested(uint8_t value__);

      void
      setDestinationNested(uint16_t value__);

      void
      setDestinationEntityNested(uint8_t value__);
    };

    //! Dislodge Maneuver.
    class Dislodge: public Maneuver
    {
    public:
      //! Direction.
      enum DirectionEnum
      {
        //! Let the vehicle decide.
        DIR_AUTO = 0,
        //! Attempt to move forward.
        DIR_FORWARD = 1,
        //! Attempt to move backward.
        DIR_BACKWARD = 2
      };

      //! Timeout.
      uint16_t timeout;
      //! RPM.
      fp32_t rpm;
      //! Direction.
      uint8_t direction;
      //! Custom settings for maneuver.
      std::string custom;

      static uint16_t
      getIdStatic(void)
      {
        return 483;
      }

      Dislodge(void);

      Message*
      clone(void) const
      {
        return new Dislodge(*this);
      }

      void
      clear(void);

      bool
      fieldsEqual(const Message& msg__) const;

      int
      validate(void) const;

      uint8_t*
      serializeFields(uint8_t* bfr__) const;

      uint16_t
      deserializeFields(const uint8_t* bfr__, uint16_t size__);

      uint16_t
      reverseDeserializeFields(const uint8_t* bfr__, uint16_t size__);

      uint16_t
      getId(void) const
      {
        return Dislodge::getIdStatic();
      }

      const char*
      getName(void) const
      {
        return "Dislodge";
      }

      unsigned
      getFixedSerializationSize(void) const
      {
        return 7;
      }

      unsigned
      getVariableSerializationSize(void) const
      {
        return IMC::getSerializationSize(custom);
      }

      void
      fieldsToJSON(std::ostream& os__, unsigned nindent__) const;
    };

    //! Formation.
    class Formation: public Message
    {
    public:
      //! Type.
      enum TypeEnum
      {
        //! Request.
        FC_REQUEST = 0,
        //! Report.
        FC_REPORT = 1
      };

      //! Operation.
      enum OperationEnum
      {
        //! Start.
        OP_START = 0,
        //! Stop.
        OP_STOP = 1,
        //! Ready.
        OP_READY = 2,
        //! Executing.
        OP_EXECUTING = 3,
        //! Failure.
        OP_FAILURE = 4
      };

      //! Formation Reference Frame.
      enum FormationReferenceFrameEnum
      {
        //! Earth Fixed.
        OP_EARTH_FIXED = 0,
        //! Path Fixed.
        OP_PATH_FIXED = 1,
        //! Path Curved.
        OP_PATH_CURVED = 2
      };

      //! Formation Name.
      std::string formation_name;
      //! Type.
      uint8_t type;
      //! Operation.
      uint8_t op;
      //! Target Group Name.
      std::string group_name;
      //! Formation Plan ID.
      std::string plan_id;
      //! Plan Description.
      std::string description;
      //! Formation Reference Frame.
      uint8_t reference_frame;
      //! Formation Participants.
      MessageList<VehicleFormationParticipant> participants;
      //! Formation Leader Bank Limit.
      fp32_t leader_bank_lim;
      //! Formation Leader Minimum Speed.
      fp32_t leader_speed_min;
      //! Formation Leader Maximum Speed.
      fp32_t leader_speed_max;
      //! Formation Leader Minimum Altitude.
      fp32_t leader_alt_min;
      //! Formation Leader Maximum Altitude.
      fp32_t leader_alt_max;
      //! Position mismatch limit.
      fp32_t pos_sim_err_lim;
      //! Position mismatch threshold.
      fp32_t pos_sim_err_wrn;
      //! Position mismatch time-out.
      uint16_t pos_sim_err_timeout;
      //! Convergence threshold.
      fp32_t converg_max;
      //! Convergence time-out.
      uint16_t converg_timeout;
      //! Communications time-out.
      uint16_t comms_timeout;
      //! Turbulence limit.
      fp32_t turb_lim;
      //! Custom settings for maneuver.
      std::string custom;

      static uint16_t
      getIdStatic(void)
      {
        return 484;
      }

      Formation(void);

      Message*
      clone(void) const
      {
        return new Formation(*this);
      }

      void
      clear(void);

      bool
      fieldsEqual(const Message& msg__) const;

      int
      validate(void) const;

      uint8_t*
      serializeFields(uint8_t* bfr__) const;

      uint16_t
      deserializeFields(const uint8_t* bfr__, uint16_t size__);

      uint16_t
      reverseDeserializeFields(const uint8_t* bfr__, uint16_t size__);

      uint16_t
      getId(void) const
      {
        return Formation::getIdStatic();
      }

      const char*
      getName(void) const
      {
        return "Formation";
      }

      unsigned
      getFixedSerializationSize(void) const
      {
        return 45;
      }

      unsigned
      getVariableSerializationSize(void) const
      {
        return IMC::getSerializationSize(formation_name) + IMC::getSerializationSize(group_name) + IMC::getSerializationSize(plan_id) + IMC::getSerializationSize(description) + participants.getSerializationSize() + IMC::getSerializationSize(custom);
      }

      void
      fieldsToJSON(std::ostream& os__, unsigned nindent__) const;

    protected:
      void
      setTimeStampNested(double value__);

      void
      setSourceNested(uint16_t value__);

      void
      setSourceEntityNested(uint8_t value__);

      void
      setDestinationNested(uint16_t value__);

      void
      setDestinationEntityNested(uint8_t value__);
    };

    //! Launch Maneuver.
    class Launch: public Maneuver
    {
    public:
      //! Timeout.
      uint16_t timeout;
      //! Latitude WGS-84.
      fp64_t lat;
      //! Longitude WGS-84.
      fp64_t lon;
      //! Z Reference.
      fp32_t z;
      //! Z Units.
      uint8_t z_units;
      //! Speed.
      fp32_t speed;
      //! Speed Units.
      uint8_t speed_units;
      //! Custom settings for maneuver.
      std::string custom;

      static uint16_t
      getIdStatic(void)
      {
        return 485;
      }

      Launch(void);

      Message*
      clone(void) const
      {
        return new Launch(*this);
      }

      void
      clear(void);

      bool
      fieldsEqual(const Message& msg__) const;

      int
      validate(void) const;

      uint8_t*
      serializeFields(uint8_t* bfr__) const;

      uint16_t
      deserializeFields(const uint8_t* bfr__, uint16_t size__);

      uint16_t
      reverseDeserializeFields(const uint8_t* bfr__, uint16_t size__);

      uint16_t
      getId(void) const
      {
        return Launch::getIdStatic();
      }

      const char*
      getName(void) const
      {
        return "Launch";
      }

      unsigned
      getFixedSerializationSize(void) const
      {
        return 28;
      }

      unsigned
      getVariableSerializationSize(void) const
      {
        return IMC::getSerializationSize(custom);
      }

      void
      fieldsToJSON(std::ostream& os__, unsigned nindent__) const;
    };

    //! Drop Maneuver.
    class Drop: public Maneuver
    {
    public:
      //! Timeout.
      uint16_t timeout;
      //! Latitude WGS-84.
      fp64_t lat;
      //! Longitude WGS-84.
      fp64_t lon;
      //! Z Reference.
      fp32_t z;
      //! Z Units.
      uint8_t z_units;
      //! Speed.
      fp32_t speed;
      //! Speed Units.
      uint8_t speed_units;
      //! Custom settings for maneuver.
      std::string custom;

      static uint16_t
      getIdStatic(void)
      {
        return 486;
      }

      Drop(void);

      Message*
      clone(void) const
      {
        return new Drop(*this);
      }

      void
      clear(void);

      bool
      fieldsEqual(const Message& msg__) const;

      int
      validate(void) const;

      uint8_t*
      serializeFields(uint8_t* bfr__) const;

      uint16_t
      deserializeFields(const uint8_t* bfr__, uint16_t size__);

      uint16_t
      reverseDeserializeFields(const uint8_t* bfr__, uint16_t size__);

      uint16_t
      getId(void) const
      {
        return Drop::getIdStatic();
      }

      const char*
      getName(void) const
      {
        return "Drop";
      }

      unsigned
      getFixedSerializationSize(void) const
      {
        return 28;
      }

      unsigned
      getVariableSerializationSize(void) const
      {
        return IMC::getSerializationSize(custom);
      }

      void
      fieldsToJSON(std::ostream& os__, unsigned nindent__) const;
    };

    //! Scheduled Goto.
    class ScheduledGoto: public Maneuver
    {
    public:
      //! Delayed Behavior.
      enum DelayedBehaviorEnum
      {
        //! Resume.
        DBEH_RESUME = 0,
        //! Skip.
        DBEH_SKIP = 1,
        //! Fail.
        DBEH_FAIL = 2
      };

      //! Time of arrival.
      fp64_t arrival_time;
      //! Destination Latitude WGS-84.
      fp64_t lat;
      //! Destination Longitude WGS-84.
      fp64_t lon;
      //! Destination Z Reference.
      fp32_t z;
      //! Z Units.
      uint8_t z_units;
      //! Travel Z Reference.
      fp32_t travel_z;
      //! Travel Z Units.
      uint8_t travel_z_units;
      //! Delayed Behavior.
      uint8_t delayed;

      static uint16_t
      getIdStatic(void)
      {
        return 487;
      }

      ScheduledGoto(void);

      Message*
      clone(void) const
      {
        return new ScheduledGoto(*this);
      }

      void
      clear(void);

      bool
      fieldsEqual(const Message& msg__) const;

      int
      validate(void) const;

      uint8_t*
      serializeFields(uint8_t* bfr__) const;

      uint16_t
      deserializeFields(const uint8_t* bfr__, uint16_t size__);

      uint16_t
      reverseDeserializeFields(const uint8_t* bfr__, uint16_t size__);

      uint16_t
      getId(void) const
      {
        return ScheduledGoto::getIdStatic();
      }

      const char*
      getName(void) const
      {
        return "ScheduledGoto";
      }

      unsigned
      getFixedSerializationSize(void) const
      {
        return 35;
      }

      void
      fieldsToJSON(std::ostream& os__, unsigned nindent__) const;
    };

    //! Vehicle State.
    class VehicleState: public Message
    {
    public:
      //! Operation Mode.
      enum OperationModeEnum
      {
        //! Service.
        VS_SERVICE = 0,
        //! Calibration.
        VS_CALIBRATION = 1,
        //! Error.
        VS_ERROR = 2,
        //! Maneuver.
        VS_MANEUVER = 3,
        //! External Control.
        VS_EXTERNAL = 4,
        //! Boot.
        VS_BOOT = 5
      };

      //! Flags.
      enum FlagsBits
      {
        //! Maneuver Done.
        VFLG_MANEUVER_DONE = 0x01
      };

      //! Operation Mode.
      uint8_t op_mode;
      //! Errors -- Count.
      uint8_t error_count;
      //! Errors -- Entities.
      std::string error_ents;
      //! Maneuver -- Type.
      uint16_t maneuver_type;
      //! Maneuver -- Start Time.
      fp64_t maneuver_stime;
      //! Maneuver -- ETA.
      uint16_t maneuver_eta;
      //! Control Loops.
      uint32_t control_loops;
      //! Flags.
      uint8_t flags;
      //! Last Error -- Description.
      std::string last_error;
      //! Last Error -- Time.
      fp64_t last_error_time;

      static uint16_t
      getIdStatic(void)
      {
        return 500;
      }

      VehicleState(void);

      Message*
      clone(void) const
      {
        return new VehicleState(*this);
      }

      void
      clear(void);

      bool
      fieldsEqual(const Message& msg__) const;

      int
      validate(void) const;

      uint8_t*
      serializeFields(uint8_t* bfr__) const;

      uint16_t
      deserializeFields(const uint8_t* bfr__, uint16_t size__);

      uint16_t
      reverseDeserializeFields(const uint8_t* bfr__, uint16_t size__);

      uint16_t
      getId(void) const
      {
        return VehicleState::getIdStatic();
      }

      const char*
      getName(void) const
      {
        return "VehicleState";
      }

      unsigned
      getFixedSerializationSize(void) const
      {
        return 27;
      }

      unsigned
      getVariableSerializationSize(void) const
      {
        return IMC::getSerializationSize(error_ents) + IMC::getSerializationSize(last_error);
      }

      void
      fieldsToJSON(std::ostream& os__, unsigned nindent__) const;
    };

    //! Vehicle Command.
    class VehicleCommand: public Message
    {
    public:
      //! Type.
      enum TypeEnum
      {
        //! Request.
        VC_REQUEST = 0,
        //! Reply -- Success.
        VC_SUCCESS = 1,
        //! Reply -- In Progress.
        VC_IN_PROGRESS = 2,
        //! Reply -- Failure.
        VC_FAILURE = 3
      };

      //! Command.
      enum CommandEnum
      {
        //! Execute Maneuver.
        VC_EXEC_MANEUVER = 0,
        //! Stop Maneuver.
        VC_STOP_MANEUVER = 1,
        //! Start Calibration.
        VC_START_CALIBRATION = 2,
        //! Stop Calibration.
        VC_STOP_CALIBRATION = 3
      };

      //! Type.
      uint8_t type;
      //! Request ID.
      uint16_t request_id;
      //! Command.
      uint8_t command;
      //! Maneuver.
      InlineMessage<Maneuver> maneuver;
      //! Calibration Time.
      uint16_t calib_time;
      //! Info.
      std::string info;

      static uint16_t
      getIdStatic(void)
      {
        return 501;
      }

      VehicleCommand(void);

      Message*
      clone(void) const
      {
        return new VehicleCommand(*this);
      }

      void
      clear(void);

      bool
      fieldsEqual(const Message& msg__) const;

      int
      validate(void) const;

      uint8_t*
      serializeFields(uint8_t* bfr__) const;

      uint16_t
      deserializeFields(const uint8_t* bfr__, uint16_t size__);

      uint16_t
      reverseDeserializeFields(const uint8_t* bfr__, uint16_t size__);

      uint16_t
      getId(void) const
      {
        return VehicleCommand::getIdStatic();
      }

      const char*
      getName(void) const
      {
        return "VehicleCommand";
      }

      unsigned
      getFixedSerializationSize(void) const
      {
        return 6;
      }

      unsigned
      getVariableSerializationSize(void) const
      {
        return maneuver.getSerializationSize() + IMC::getSerializationSize(info);
      }

      void
      fieldsToJSON(std::ostream& os__, unsigned nindent__) const;

    protected:
      void
      setTimeStampNested(double value__);

      void
      setSourceNested(uint16_t value__);

      void
      setSourceEntityNested(uint8_t value__);

      void
      setDestinationNested(uint16_t value__);

      void
      setDestinationEntityNested(uint8_t value__);
    };

    //! Monitor Entity State.
    class MonitorEntityState: public Message
    {
    public:
      //! Command.
      enum CommandEnum
      {
        //! Reset to defaults.
        MES_RESET = 0,
        //! Enable Monitoring.
        MES_ENABLE = 1,
        //! Disable Monitoring.
        MES_DISABLE = 2,
        //! Enable Monitoring (exclusive - disables all others).
        MES_ENABLE_EXCLUSIVE = 3,
        //! Status Report.
        MES_STATUS = 4
      };

      //! Command.
      uint8_t command;
      //! Entity Names.
      std::string entities;

      static uint16_t
      getIdStatic(void)
      {
        return 502;
      }

      MonitorEntityState(void);

      Message*
      clone(void) const
      {
        return new MonitorEntityState(*this);
      }

      void
      clear(void);

      bool
      fieldsEqual(const Message& msg__) const;

      int
      validate(void) const;

      uint8_t*
      serializeFields(uint8_t* bfr__) const;

      uint16_t
      deserializeFields(const uint8_t* bfr__, uint16_t size__);

      uint16_t
      reverseDeserializeFields(const uint8_t* bfr__, uint16_t size__);

      uint16_t
      getId(void) const
      {
        return MonitorEntityState::getIdStatic();
      }

      const char*
      getName(void) const
      {
        return "MonitorEntityState";
      }

      unsigned
      getFixedSerializationSize(void) const
      {
        return 1;
      }

      unsigned
      getVariableSerializationSize(void) const
      {
        return IMC::getSerializationSize(entities);
      }

      void
      fieldsToJSON(std::ostream& os__, unsigned nindent__) const;
    };

    //! Entity Monitoring State.
    class EntityMonitoringState: public Message
    {
    public:
      //! Entities monitored - Count.
      uint8_t mcount;
      //! Entities monitored - Names.
      std::string mnames;
      //! Entities with errors - Count.
      uint8_t ecount;
      //! Entities with errors - Names.
      std::string enames;
      //! Entities with critical errors - Count.
      uint8_t ccount;
      //! Entities with critical errors - Names.
      std::string cnames;
      //! Last Error -- Description.
      std::string last_error;
      //! Last Error -- Time.
      fp64_t last_error_time;

      static uint16_t
      getIdStatic(void)
      {
        return 503;
      }

      EntityMonitoringState(void);

      Message*
      clone(void) const
      {
        return new EntityMonitoringState(*this);
      }

      void
      clear(void);

      bool
      fieldsEqual(const Message& msg__) const;

      int
      validate(void) const;

      uint8_t*
      serializeFields(uint8_t* bfr__) const;

      uint16_t
      deserializeFields(const uint8_t* bfr__, uint16_t size__);

      uint16_t
      reverseDeserializeFields(const uint8_t* bfr__, uint16_t size__);

      uint16_t
      getId(void) const
      {
        return EntityMonitoringState::getIdStatic();
      }

      const char*
      getName(void) const
      {
        return "EntityMonitoringState";
      }

      unsigned
      getFixedSerializationSize(void) const
      {
        return 11;
      }

      unsigned
      getVariableSerializationSize(void) const
      {
        return IMC::getSerializationSize(mnames) + IMC::getSerializationSize(enames) + IMC::getSerializationSize(cnames) + IMC::getSerializationSize(last_error);
      }

      void
      fieldsToJSON(std::ostream& os__, unsigned nindent__) const;
    };

    //! Operational Limits.
    class OperationalLimits: public Message
    {
    public:
      //! Field Indicator Mask.
      uint8_t mask;
      //! Maximum Depth.
      fp32_t max_depth;
      //! Minimum Altitude.
      fp32_t min_altitude;
      //! Maximum Altitude.
      fp32_t max_altitude;
      //! Minimum Speed.
      fp32_t min_speed;
      //! Maximum Speed.
      fp32_t max_speed;
      //! Maximum Vertical Rate.
      fp32_t max_vrate;
      //! Area -- WGS-84 Latitude.
      fp64_t lat;
      //! Area -- WGS-84 Longitude.
      fp64_t lon;
      //! Area -- Orientation.
      fp32_t orientation;
      //! Area -- Width.
      fp32_t width;
      //! Area -- Length.
      fp32_t length;

      static uint16_t
      getIdStatic(void)
      {
        return 504;
      }

      OperationalLimits(void);

      Message*
      clone(void) const
      {
        return new OperationalLimits(*this);
      }

      void
      clear(void);

      bool
      fieldsEqual(const Message& msg__) const;

      int
      validate(void) const;

      uint8_t*
      serializeFields(uint8_t* bfr__) const;

      uint16_t
      deserializeFields(const uint8_t* bfr__, uint16_t size__);

      uint16_t
      reverseDeserializeFields(const uint8_t* bfr__, uint16_t size__);

      uint16_t
      getId(void) const
      {
        return OperationalLimits::getIdStatic();
      }

      const char*
      getName(void) const
      {
        return "OperationalLimits";
      }

      unsigned
      getFixedSerializationSize(void) const
      {
        return 53;
      }

      void
      fieldsToJSON(std::ostream& os__, unsigned nindent__) const;
    };

    //! Get Operational Limits.
    class GetOperationalLimits: public Message
    {
    public:

      static uint16_t
      getIdStatic(void)
      {
        return 505;
      }

      GetOperationalLimits(void);

      Message*
      clone(void) const
      {
        return new GetOperationalLimits(*this);
      }

      void
      clear(void);

      int
      validate(void) const;

      uint8_t*
      serializeFields(uint8_t* bfr__) const;

      uint16_t
      deserializeFields(const uint8_t* bfr__, uint16_t size__);

      uint16_t
      reverseDeserializeFields(const uint8_t* bfr__, uint16_t size__);

      uint16_t
      getId(void) const
      {
        return GetOperationalLimits::getIdStatic();
      }

      const char*
      getName(void) const
      {
        return "GetOperationalLimits";
      }

      unsigned
      getFixedSerializationSize(void) const
      {
        return 0;
      }
    };

    //! Calibration.
    class Calibration: public Message
    {
    public:
      //! Duration.
      uint16_t duration;

      static uint16_t
      getIdStatic(void)
      {
        return 506;
      }

      Calibration(void);

      Message*
      clone(void) const
      {
        return new Calibration(*this);
      }

      void
      clear(void);

      bool
      fieldsEqual(const Message& msg__) const;

      int
      validate(void) const;

      uint8_t*
      serializeFields(uint8_t* bfr__) const;

      uint16_t
      deserializeFields(const uint8_t* bfr__, uint16_t size__);

      uint16_t
      reverseDeserializeFields(const uint8_t* bfr__, uint16_t size__);

      uint16_t
      getId(void) const
      {
        return Calibration::getIdStatic();
      }

      const char*
      getName(void) const
      {
        return "Calibration";
      }

      unsigned
      getFixedSerializationSize(void) const
      {
        return 2;
      }

      void
      fieldsToJSON(std::ostream& os__, unsigned nindent__) const;
    };

    //! Control Loops.
    class ControlLoops: public Message
    {
    public:
      //! Enable.
      enum EnableEnum
      {
        //! Disable.
        CL_DISABLE = 0,
        //! Enable.
        CL_ENABLE = 1
      };

      //! Enable.
      uint8_t enable;
      //! Control Loop Mask.
      uint32_t mask;
      //! Scope Time Reference.
      uint32_t scope_ref;

      static uint16_t
      getIdStatic(void)
      {
        return 507;
      }

      ControlLoops(void);

      Message*
      clone(void) const
      {
        return new ControlLoops(*this);
      }

      void
      clear(void);

      bool
      fieldsEqual(const Message& msg__) const;

      int
      validate(void) const;

      uint8_t*
      serializeFields(uint8_t* bfr__) const;

      uint16_t
      deserializeFields(const uint8_t* bfr__, uint16_t size__);

      uint16_t
      reverseDeserializeFields(const uint8_t* bfr__, uint16_t size__);

      uint16_t
      getId(void) const
      {
        return ControlLoops::getIdStatic();
      }

      const char*
      getName(void) const
      {
        return "ControlLoops";
      }

      unsigned
      getFixedSerializationSize(void) const
      {
        return 9;
      }

      void
      fieldsToJSON(std::ostream& os__, unsigned nindent__) const;
    };

    //! Vehicle Medium.
    class VehicleMedium: public Message
    {
    public:
      //! Medium.
      enum MediumEnum
      {
        //! Ground.
        VM_GROUND = 0,
        //! Air.
        VM_AIR = 1,
        //! Water.
        VM_WATER = 2,
        //! Underwater.
        VM_UNDERWATER = 3,
        //! Unknown.
        VM_UNKNOWN = 4
      };

      //! Medium.
      uint8_t medium;

      static uint16_t
      getIdStatic(void)
      {
        return 508;
      }

      VehicleMedium(void);

      Message*
      clone(void) const
      {
        return new VehicleMedium(*this);
      }

      void
      clear(void);

      bool
      fieldsEqual(const Message& msg__) const;

      int
      validate(void) const;

      uint8_t*
      serializeFields(uint8_t* bfr__) const;

      uint16_t
      deserializeFields(const uint8_t* bfr__, uint16_t size__);

      uint16_t
      reverseDeserializeFields(const uint8_t* bfr__, uint16_t size__);

      uint16_t
      getId(void) const
      {
        return VehicleMedium::getIdStatic();
      }

      const char*
      getName(void) const
      {
        return "VehicleMedium";
      }

      unsigned
      getFixedSerializationSize(void) const
      {
        return 1;
      }

      void
      fieldsToJSON(std::ostream& os__, unsigned nindent__) const;
    };

    //! Collision.
    class Collision: public Message
    {
    public:
      //! Type.
      enum TypeBits
      {
        //! X-axis.
        CD_X = 0x01,
        //! Y-axis.
        CD_Y = 0x02,
        //! Z-axis.
        CD_Z = 0x04,
        //! Impact.
        CD_IMPACT = 0x08
      };

      //! Collision value.
      fp32_t value;
      //! Type.
      uint8_t type;

      static uint16_t
      getIdStatic(void)
      {
        return 509;
      }

      Collision(void);

      Message*
      clone(void) const
      {
        return new Collision(*this);
      }

      void
      clear(void);

      bool
      fieldsEqual(const Message& msg__) const;

      int
      validate(void) const;

      uint8_t*
      serializeFields(uint8_t* bfr__) const;

      uint16_t
      deserializeFields(const uint8_t* bfr__, uint16_t size__);

      uint16_t
      reverseDeserializeFields(const uint8_t* bfr__, uint16_t size__);

      uint16_t
      getId(void) const
      {
        return Collision::getIdStatic();
      }

      const char*
      getName(void) const
      {
        return "Collision";
      }

      unsigned
      getFixedSerializationSize(void) const
      {
        return 5;
      }

      fp64_t
      getValueFP(void) const;

      void
      setValueFP(fp64_t val);

      void
      fieldsToJSON(std::ostream& os__, unsigned nindent__) const;
    };

    //! Formation Tracking State.
    class FormState: public Message
    {
    public:
      //! Position Mismatch Monitor.
      enum PositionMismatchMonitorEnum
      {
        //! Ok.
        POS_OK = 0,
        //! Warning threshold.
        POS_WRN = 1,
        //! Limit threshold.
        POS_LIM = 2
      };

      //! Communications Monitor.
      enum CommunicationsMonitorEnum
      {
        //! Ok.
        COMMS_OK = 0,
        //! Timeout.
        COMMS_TIMEOUT = 1
      };

      //! Convergence.
      enum ConvergenceEnum
      {
        //! Ok.
        CONV_OK = 0,
        //! Timeout.
        CONV_TIMEOUT = 1
      };

      //! Position Mismatch.
      fp32_t possimerr;
      //! Convergence.
      fp32_t converg;
      //! Stream Turbulence.
      fp32_t turbulence;
      //! Position Mismatch Monitor.
      uint8_t possimmon;
      //! Communications Monitor.
      uint8_t commmon;
      //! Convergence.
      uint8_t convergmon;

      static uint16_t
      getIdStatic(void)
      {
        return 510;
      }

      FormState(void);

      Message*
      clone(void) const
      {
        return new FormState(*this);
      }

      void
      clear(void);

      bool
      fieldsEqual(const Message& msg__) const;

      int
      validate(void) const;

      uint8_t*
      serializeFields(uint8_t* bfr__) const;

      uint16_t
      deserializeFields(const uint8_t* bfr__, uint16_t size__);

      uint16_t
      reverseDeserializeFields(const uint8_t* bfr__, uint16_t size__);

      uint16_t
      getId(void) const
      {
        return FormState::getIdStatic();
      }

      const char*
      getName(void) const
      {
        return "FormState";
      }

      unsigned
      getFixedSerializationSize(void) const
      {
        return 15;
      }

      void
      fieldsToJSON(std::ostream& os__, unsigned nindent__) const;
    };

    //! Autopilot Mode.
    class AutopilotMode: public Message
    {
    public:
      //! Autonomy Level.
      enum AutonomyLevelEnum
      {
        //! Manual.
        AL_MANUAL = 0,
        //! Assisted.
        AL_ASSISTED = 1,
        //! Auto.
        AL_AUTO = 2
      };

      //! Autonomy Level.
      uint8_t autonomy;
      //! Mode.
      std::string mode;

      static uint16_t
      getIdStatic(void)
      {
        return 511;
      }

      AutopilotMode(void);

      Message*
      clone(void) const
      {
        return new AutopilotMode(*this);
      }

      void
      clear(void);

      bool
      fieldsEqual(const Message& msg__) const;

      int
      validate(void) const;

      uint8_t*
      serializeFields(uint8_t* bfr__) const;

      uint16_t
      deserializeFields(const uint8_t* bfr__, uint16_t size__);

      uint16_t
      reverseDeserializeFields(const uint8_t* bfr__, uint16_t size__);

      uint16_t
      getId(void) const
      {
        return AutopilotMode::getIdStatic();
      }

      const char*
      getName(void) const
      {
        return "AutopilotMode";
      }

      unsigned
      getFixedSerializationSize(void) const
      {
        return 1;
      }

      unsigned
      getVariableSerializationSize(void) const
      {
        return IMC::getSerializationSize(mode);
      }

      void
      fieldsToJSON(std::ostream& os__, unsigned nindent__) const;
    };

    //! Formation Tracking State.
    class FormationState: public Message
    {
    public:
      //! Type.
      enum TypeEnum
      {
        //! Request.
        FC_REQUEST = 0,
        //! Report.
        FC_REPORT = 1
      };

      //! Operation.
      enum OperationEnum
      {
        //! Start.
        OP_START = 0,
        //! Stop.
        OP_STOP = 1
      };

      //! Position Mismatch Monitor.
      enum PositionMismatchMonitorEnum
      {
        //! Ok.
        POS_OK = 0,
        //! Warning threshold.
        POS_WRN = 1,
        //! Limit threshold.
        POS_LIM = 2
      };

      //! Communications Monitor.
      enum CommunicationsMonitorEnum
      {
        //! Ok.
        COMMS_OK = 0,
        //! Timeout.
        COMMS_TIMEOUT = 1
      };

      //! Convergence.
      enum ConvergenceEnum
      {
        //! Ok.
        CONV_OK = 0,
        //! Timeout.
        CONV_TIMEOUT = 1
      };

      //! Type.
      uint8_t type;
      //! Operation.
      uint8_t op;
      //! Position Mismatch.
      fp32_t possimerr;
      //! Convergence.
      fp32_t converg;
      //! Stream Turbulence.
      fp32_t turbulence;
      //! Position Mismatch Monitor.
      uint8_t possimmon;
      //! Communications Monitor.
      uint8_t commmon;
      //! Convergence.
      uint8_t convergmon;

      static uint16_t
      getIdStatic(void)
      {
        return 512;
      }

      FormationState(void);

      Message*
      clone(void) const
      {
        return new FormationState(*this);
      }

      void
      clear(void);

      bool
      fieldsEqual(const Message& msg__) const;

      int
      validate(void) const;

      uint8_t*
      serializeFields(uint8_t* bfr__) const;

      uint16_t
      deserializeFields(const uint8_t* bfr__, uint16_t size__);

      uint16_t
      reverseDeserializeFields(const uint8_t* bfr__, uint16_t size__);

      uint16_t
      getId(void) const
      {
        return FormationState::getIdStatic();
      }

      const char*
      getName(void) const
      {
        return "FormationState";
      }

      unsigned
      getFixedSerializationSize(void) const
      {
        return 17;
      }

      void
      fieldsToJSON(std::ostream& os__, unsigned nindent__) const;
    };

    //! Report Control.
    class ReportControl: public Message
    {
    public:
      //! Operation.
      enum OperationEnum
      {
        //! Request Start of Reports.
        OP_REQUEST_START = 0,
        //! Report Started.
        OP_STARTED = 1,
        //! Request Stop of Reports.
        OP_REQUEST_STOP = 2,
        //! Report Stopped.
        OP_STOPPED = 3,
        //! Request Single Reports.
        OP_REQUEST_REPORT = 4,
        //! Single Report Sent.
        OP_REPORT_SENT = 5
      };

      //! Communication Interface.
      enum CommunicationInterfaceBits
      {
        //! Acoustic.
        CI_ACOUSTIC = 0x01,
        //! Satellite.
        CI_SATELLITE = 0x02,
        //! GSM.
        CI_GSM = 0x04,
        //! Mobile.
        CI_MOBILE = 0x08
      };

      //! Operation.
      uint8_t op;
      //! Communication Interface.
      uint8_t comm_interface;
      //! Period.
      uint16_t period;
      //! Destination System.
      std::string sys_dst;

      static uint16_t
      getIdStatic(void)
      {
        return 513;
      }

      ReportControl(void);

      Message*
      clone(void) const
      {
        return new ReportControl(*this);
      }

      void
      clear(void);

      bool
      fieldsEqual(const Message& msg__) const;

      int
      validate(void) const;

      uint8_t*
      serializeFields(uint8_t* bfr__) const;

      uint16_t
      deserializeFields(const uint8_t* bfr__, uint16_t size__);

      uint16_t
      reverseDeserializeFields(const uint8_t* bfr__, uint16_t size__);

      uint16_t
      getId(void) const
      {
        return ReportControl::getIdStatic();
      }

      const char*
      getName(void) const
      {
        return "ReportControl";
      }

      unsigned
      getFixedSerializationSize(void) const
      {
        return 4;
      }

      unsigned
      getVariableSerializationSize(void) const
      {
        return IMC::getSerializationSize(sys_dst);
      }

      void
      fieldsToJSON(std::ostream& os__, unsigned nindent__) const;
    };

    //! Abort.
    class Abort: public Message
    {
    public:

      static uint16_t
      getIdStatic(void)
      {
        return 550;
      }

      Abort(void);

      Message*
      clone(void) const
      {
        return new Abort(*this);
      }

      void
      clear(void);

      int
      validate(void) const;

      uint8_t*
      serializeFields(uint8_t* bfr__) const;

      uint16_t
      deserializeFields(const uint8_t* bfr__, uint16_t size__);

      uint16_t
      reverseDeserializeFields(const uint8_t* bfr__, uint16_t size__);

      uint16_t
      getId(void) const
      {
        return Abort::getIdStatic();
      }

      const char*
      getName(void) const
      {
        return "Abort";
      }

      unsigned
      getFixedSerializationSize(void) const
      {
        return 0;
      }
    };

    //! Plan Variable.
    class PlanVariable: public Message
    {
    public:
      //! Type.
      enum TypeEnum
      {
        //! Boolean.
        PVT_BOOLEAN = 0,
        //! Number.
        PVT_NUMBER = 1,
        //! Text.
        PVT_TEXT = 2,
        //! Message.
        PVT_MESSAGE = 3
      };

      //! Access Type.
      enum AccessTypeEnum
      {
        //! Input.
        PVA_INPUT = 0,
        //! Output.
        PVA_OUTPUT = 1,
        //! Local.
        PVA_LOCAL = 2
      };

      //! Name.
      std::string name;
      //! Value.
      std::string value;
      //! Type.
      uint8_t type;
      //! Access Type.
      uint8_t access;

      static uint16_t
      getIdStatic(void)
      {
        return 561;
      }

      PlanVariable(void);

      Message*
      clone(void) const
      {
        return new PlanVariable(*this);
      }

      void
      clear(void);

      bool
      fieldsEqual(const Message& msg__) const;

      int
      validate(void) const;

      uint8_t*
      serializeFields(uint8_t* bfr__) const;

      uint16_t
      deserializeFields(const uint8_t* bfr__, uint16_t size__);

      uint16_t
      reverseDeserializeFields(const uint8_t* bfr__, uint16_t size__);

      uint16_t
      getId(void) const
      {
        return PlanVariable::getIdStatic();
      }

      const char*
      getName(void) const
      {
        return "PlanVariable";
      }

      unsigned
      getFixedSerializationSize(void) const
      {
        return 2;
      }

      unsigned
      getVariableSerializationSize(void) const
      {
        return IMC::getSerializationSize(name) + IMC::getSerializationSize(value);
      }

      void
      fieldsToJSON(std::ostream& os__, unsigned nindent__) const;
    };

    //! Plan Maneuver.
    class PlanManeuver: public Message
    {
    public:
      //! Maneuver ID.
      std::string maneuver_id;
      //! Maneuver Specification.
      InlineMessage<Maneuver> data;
      //! Start Actions.
      MessageList<Message> start_actions;
      //! End Actions.
      MessageList<Message> end_actions;

      static uint16_t
      getIdStatic(void)
      {
        return 552;
      }

      PlanManeuver(void);

      Message*
      clone(void) const
      {
        return new PlanManeuver(*this);
      }

      void
      clear(void);

      bool
      fieldsEqual(const Message& msg__) const;

      int
      validate(void) const;

      uint8_t*
      serializeFields(uint8_t* bfr__) const;

      uint16_t
      deserializeFields(const uint8_t* bfr__, uint16_t size__);

      uint16_t
      reverseDeserializeFields(const uint8_t* bfr__, uint16_t size__);

      uint16_t
      getId(void) const
      {
        return PlanManeuver::getIdStatic();
      }

      const char*
      getName(void) const
      {
        return "PlanManeuver";
      }

      unsigned
      getFixedSerializationSize(void) const
      {
        return 0;
      }

      unsigned
      getVariableSerializationSize(void) const
      {
        return IMC::getSerializationSize(maneuver_id) + data.getSerializationSize() + start_actions.getSerializationSize() + end_actions.getSerializationSize();
      }

      void
      fieldsToJSON(std::ostream& os__, unsigned nindent__) const;

    protected:
      void
      setTimeStampNested(double value__);

      void
      setSourceNested(uint16_t value__);

      void
      setSourceEntityNested(uint8_t value__);

      void
      setDestinationNested(uint16_t value__);

      void
      setDestinationEntityNested(uint8_t value__);
    };

    //! Plan Transition.
    class PlanTransition: public Message
    {
    public:
      //! Source.
      std::string source_man;
      //! Destination Maneuver Name.
      std::string dest_man;
      //! Transition conditions.
      std::string conditions;
      //! Transition actions.
      MessageList<Message> actions;

      static uint16_t
      getIdStatic(void)
      {
        return 553;
      }

      PlanTransition(void);

      Message*
      clone(void) const
      {
        return new PlanTransition(*this);
      }

      void
      clear(void);

      bool
      fieldsEqual(const Message& msg__) const;

      int
      validate(void) const;

      uint8_t*
      serializeFields(uint8_t* bfr__) const;

      uint16_t
      deserializeFields(const uint8_t* bfr__, uint16_t size__);

      uint16_t
      reverseDeserializeFields(const uint8_t* bfr__, uint16_t size__);

      uint16_t
      getId(void) const
      {
        return PlanTransition::getIdStatic();
      }

      const char*
      getName(void) const
      {
        return "PlanTransition";
      }

      unsigned
      getFixedSerializationSize(void) const
      {
        return 0;
      }

      unsigned
      getVariableSerializationSize(void) const
      {
        return IMC::getSerializationSize(source_man) + IMC::getSerializationSize(dest_man) + IMC::getSerializationSize(conditions) + actions.getSerializationSize();
      }

      void
      fieldsToJSON(std::ostream& os__, unsigned nindent__) const;

    protected:
      void
      setTimeStampNested(double value__);

      void
      setSourceNested(uint16_t value__);

      void
      setSourceEntityNested(uint8_t value__);

      void
      setDestinationNested(uint16_t value__);

      void
      setDestinationEntityNested(uint8_t value__);
    };

    //! Plan Specification.
    class PlanSpecification: public Message
    {
    public:
      //! Plan ID.
      std::string plan_id;
      //! Plan Description.
      std::string description;
      //! Namespace.
      std::string vnamespace;
      //! Plan Variables.
      MessageList<PlanVariable> variables;
      //! Starting maneuver.
      std::string start_man_id;
      //! Maneuvers.
      MessageList<PlanManeuver> maneuvers;
      //! Transitions.
      MessageList<PlanTransition> transitions;
      //! Start Actions.
      MessageList<Message> start_actions;
      //! End Actions.
      MessageList<Message> end_actions;

      static uint16_t
      getIdStatic(void)
      {
        return 551;
      }

      PlanSpecification(void);

      Message*
      clone(void) const
      {
        return new PlanSpecification(*this);
      }

      void
      clear(void);

      bool
      fieldsEqual(const Message& msg__) const;

      int
      validate(void) const;

      uint8_t*
      serializeFields(uint8_t* bfr__) const;

      uint16_t
      deserializeFields(const uint8_t* bfr__, uint16_t size__);

      uint16_t
      reverseDeserializeFields(const uint8_t* bfr__, uint16_t size__);

      uint16_t
      getId(void) const
      {
        return PlanSpecification::getIdStatic();
      }

      const char*
      getName(void) const
      {
        return "PlanSpecification";
      }

      unsigned
      getFixedSerializationSize(void) const
      {
        return 0;
      }

      unsigned
      getVariableSerializationSize(void) const
      {
        return IMC::getSerializationSize(plan_id) + IMC::getSerializationSize(description) + IMC::getSerializationSize(vnamespace) + variables.getSerializationSize() + IMC::getSerializationSize(start_man_id) + maneuvers.getSerializationSize() + transitions.getSerializationSize() + start_actions.getSerializationSize() + end_actions.getSerializationSize();
      }

      void
      fieldsToJSON(std::ostream& os__, unsigned nindent__) const;

    protected:
      void
      setTimeStampNested(double value__);

      void
      setSourceNested(uint16_t value__);

      void
      setSourceEntityNested(uint8_t value__);

      void
      setDestinationNested(uint16_t value__);

      void
      setDestinationEntityNested(uint8_t value__);
    };

    //! Emergency Control.
    class EmergencyControl: public Message
    {
    public:
      //! Command.
      enum CommandEnum
      {
        //! Enable.
        ECTL_ENABLE = 0,
        //! Disable.
        ECTL_DISABLE = 1,
        //! Start.
        ECTL_START = 2,
        //! Stop.
        ECTL_STOP = 3,
        //! Query.
        ECTL_QUERY = 4,
        //! Set Plan.
        ECTL_SET_PLAN = 5
      };

      //! Command.
      uint8_t command;
      //! Plan Specification.
      InlineMessage<PlanSpecification> plan;

      static uint16_t
      getIdStatic(void)
      {
        return 554;
      }

      EmergencyControl(void);

      Message*
      clone(void) const
      {
        return new EmergencyControl(*this);
      }

      void
      clear(void);

      bool
      fieldsEqual(const Message& msg__) const;

      int
      validate(void) const;

      uint8_t*
      serializeFields(uint8_t* bfr__) const;

      uint16_t
      deserializeFields(const uint8_t* bfr__, uint16_t size__);

      uint16_t
      reverseDeserializeFields(const uint8_t* bfr__, uint16_t size__);

      uint16_t
      getId(void) const
      {
        return EmergencyControl::getIdStatic();
      }

      const char*
      getName(void) const
      {
        return "EmergencyControl";
      }

      unsigned
      getFixedSerializationSize(void) const
      {
        return 1;
      }

      unsigned
      getVariableSerializationSize(void) const
      {
        return plan.getSerializationSize();
      }

      void
      fieldsToJSON(std::ostream& os__, unsigned nindent__) const;

    protected:
      void
      setTimeStampNested(double value__);

      void
      setSourceNested(uint16_t value__);

      void
      setSourceEntityNested(uint8_t value__);

      void
      setDestinationNested(uint16_t value__);

      void
      setDestinationEntityNested(uint8_t value__);
    };

    //! Emergency Control State.
    class EmergencyControlState: public Message
    {
    public:
      //! State.
      enum StateEnum
      {
        //! Not Configured.
        ECS_NOT_CONFIGURED = 0,
        //! Disabled.
        ECS_DISABLED = 1,
        //! Enabled.
        ECS_ENABLED = 2,
        //! Armed.
        ECS_ARMED = 3,
        //! Active.
        ECS_ACTIVE = 4,
        //! Stopping.
        ECS_STOPPING = 5
      };

      //! State.
      uint8_t state;
      //! Plan Id.
      std::string plan_id;
      //! Communications Level.
      uint8_t comm_level;

      static uint16_t
      getIdStatic(void)
      {
        return 555;
      }

      EmergencyControlState(void);

      Message*
      clone(void) const
      {
        return new EmergencyControlState(*this);
      }

      void
      clear(void);

      bool
      fieldsEqual(const Message& msg__) const;

      int
      validate(void) const;

      uint8_t*
      serializeFields(uint8_t* bfr__) const;

      uint16_t
      deserializeFields(const uint8_t* bfr__, uint16_t size__);

      uint16_t
      reverseDeserializeFields(const uint8_t* bfr__, uint16_t size__);

      uint16_t
      getId(void) const
      {
        return EmergencyControlState::getIdStatic();
      }

      const char*
      getName(void) const
      {
        return "EmergencyControlState";
      }

      unsigned
      getFixedSerializationSize(void) const
      {
        return 2;
      }

      unsigned
      getVariableSerializationSize(void) const
      {
        return IMC::getSerializationSize(plan_id);
      }

      void
      fieldsToJSON(std::ostream& os__, unsigned nindent__) const;
    };

    //! Plan DB.
    class PlanDB: public Message
    {
    public:
      //! Type.
      enum TypeEnum
      {
        //! Request.
        DBT_REQUEST = 0,
        //! Reply -- Success.
        DBT_SUCCESS = 1,
        //! Reply -- Failure.
        DBT_FAILURE = 2,
        //! Reply -- In Progress.
        DBT_IN_PROGRESS = 3
      };

      //! Operation.
      enum OperationEnum
      {
        //! Set Plan.
        DBOP_SET = 0,
        //! Delete Plan.
        DBOP_DEL = 1,
        //! Get Plan.
        DBOP_GET = 2,
        //! Get Plan Info.
        DBOP_GET_INFO = 3,
        //! Clear Database.
        DBOP_CLEAR = 4,
        //! Get Database State (Simple).
        DBOP_GET_STATE = 5,
        //! Get Database State (Detailed).
        DBOP_GET_DSTATE = 6,
        //! Boot Notification.
        DBOP_BOOT = 7
      };

      //! Type.
      uint8_t type;
      //! Operation.
      uint8_t op;
      //! Request ID.
      uint16_t request_id;
      //! Plan ID.
      std::string plan_id;
      //! Argument.
      InlineMessage<Message> arg;
      //! Complementary Information.
      std::string info;

      static uint16_t
      getIdStatic(void)
      {
        return 556;
      }

      PlanDB(void);

      Message*
      clone(void) const
      {
        return new PlanDB(*this);
      }

      void
      clear(void);

      bool
      fieldsEqual(const Message& msg__) const;

      int
      validate(void) const;

      uint8_t*
      serializeFields(uint8_t* bfr__) const;

      uint16_t
      deserializeFields(const uint8_t* bfr__, uint16_t size__);

      uint16_t
      reverseDeserializeFields(const uint8_t* bfr__, uint16_t size__);

      uint16_t
      getId(void) const
      {
        return PlanDB::getIdStatic();
      }

      const char*
      getName(void) const
      {
        return "PlanDB";
      }

      unsigned
      getFixedSerializationSize(void) const
      {
        return 4;
      }

      unsigned
      getVariableSerializationSize(void) const
      {
        return IMC::getSerializationSize(plan_id) + arg.getSerializationSize() + IMC::getSerializationSize(info);
      }

      void
      fieldsToJSON(std::ostream& os__, unsigned nindent__) const;

    protected:
      void
      setTimeStampNested(double value__);

      void
      setSourceNested(uint16_t value__);

      void
      setSourceEntityNested(uint8_t value__);

      void
      setDestinationNested(uint16_t value__);

      void
      setDestinationEntityNested(uint8_t value__);
    };

    //! Plan DB Information.
    class PlanDBInformation: public Message
    {
    public:
      //! Plan ID.
      std::string plan_id;
      //! Plan Size.
      uint16_t plan_size;
      //! Last Changed -- Time.
      fp64_t change_time;
      //! Last Change -- Source Address.
      uint16_t change_sid;
      //! Last Change -- Source Name.
      std::string change_sname;
      //! MD5.
      std::vector<char> md5;

      static uint16_t
      getIdStatic(void)
      {
        return 558;
      }

      PlanDBInformation(void);

      Message*
      clone(void) const
      {
        return new PlanDBInformation(*this);
      }

      void
      clear(void);

      bool
      fieldsEqual(const Message& msg__) const;

      int
      validate(void) const;

      uint8_t*
      serializeFields(uint8_t* bfr__) const;

      uint16_t
      deserializeFields(const uint8_t* bfr__, uint16_t size__);

      uint16_t
      reverseDeserializeFields(const uint8_t* bfr__, uint16_t size__);

      uint16_t
      getId(void) const
      {
        return PlanDBInformation::getIdStatic();
      }

      const char*
      getName(void) const
      {
        return "PlanDBInformation";
      }

      unsigned
      getFixedSerializationSize(void) const
      {
        return 12;
      }

      unsigned
      getVariableSerializationSize(void) const
      {
        return IMC::getSerializationSize(plan_id) + IMC::getSerializationSize(change_sname) + IMC::getSerializationSize(md5);
      }

      void
      fieldsToJSON(std::ostream& os__, unsigned nindent__) const;
    };

    //! Plan DB State.
    class PlanDBState: public Message
    {
    public:
      //! Plan -- Count.
      uint16_t plan_count;
      //! Plan -- Size of all plans.
      uint32_t plan_size;
      //! Last Change -- Time.
      fp64_t change_time;
      //! Last Change -- Source Address.
      uint16_t change_sid;
      //! Last Change -- Source Name.
      std::string change_sname;
      //! MD5.
      std::vector<char> md5;
      //! Plan info.
      MessageList<PlanDBInformation> plans_info;

      static uint16_t
      getIdStatic(void)
      {
        return 557;
      }

      PlanDBState(void);

      Message*
      clone(void) const
      {
        return new PlanDBState(*this);
      }

      void
      clear(void);

      bool
      fieldsEqual(const Message& msg__) const;

      int
      validate(void) const;

      uint8_t*
      serializeFields(uint8_t* bfr__) const;

      uint16_t
      deserializeFields(const uint8_t* bfr__, uint16_t size__);

      uint16_t
      reverseDeserializeFields(const uint8_t* bfr__, uint16_t size__);

      uint16_t
      getId(void) const
      {
        return PlanDBState::getIdStatic();
      }

      const char*
      getName(void) const
      {
        return "PlanDBState";
      }

      unsigned
      getFixedSerializationSize(void) const
      {
        return 16;
      }

      unsigned
      getVariableSerializationSize(void) const
      {
        return IMC::getSerializationSize(change_sname) + IMC::getSerializationSize(md5) + plans_info.getSerializationSize();
      }

      void
      fieldsToJSON(std::ostream& os__, unsigned nindent__) const;

    protected:
      void
      setTimeStampNested(double value__);

      void
      setSourceNested(uint16_t value__);

      void
      setSourceEntityNested(uint8_t value__);

      void
      setDestinationNested(uint16_t value__);

      void
      setDestinationEntityNested(uint8_t value__);
    };

    //! Plan Control.
    class PlanControl: public Message
    {
    public:
      //! Type.
      enum TypeEnum
      {
        //! Request.
        PC_REQUEST = 0,
        //! Reply -- Success.
        PC_SUCCESS = 1,
        //! Reply -- Failure.
        PC_FAILURE = 2,
        //! Reply -- In Progress.
        PC_IN_PROGRESS = 3
      };

      //! Operation.
      enum OperationEnum
      {
        //! Start Plan.
        PC_START = 0,
        //! Stop Plan.
        PC_STOP = 1,
        //! Load Plan.
        PC_LOAD = 2,
        //! Get Plan.
        PC_GET = 3
      };

      //! Flags.
      enum FlagsBits
      {
        //! Calibrate Vehicle.
        FLG_CALIBRATE = 0x0001,
        //! Ignore Errors.
        FLG_IGNORE_ERRORS = 0x0002
      };

      //! Type.
      uint8_t type;
      //! Operation.
      uint8_t op;
      //! Request ID.
      uint16_t request_id;
      //! Plan Identifier.
      std::string plan_id;
      //! Flags.
      uint16_t flags;
      //! Request/Reply Argument.
      InlineMessage<Message> arg;
      //! Complementary Info.
      std::string info;

      static uint16_t
      getIdStatic(void)
      {
        return 559;
      }

      PlanControl(void);

      Message*
      clone(void) const
      {
        return new PlanControl(*this);
      }

      void
      clear(void);

      bool
      fieldsEqual(const Message& msg__) const;

      int
      validate(void) const;

      uint8_t*
      serializeFields(uint8_t* bfr__) const;

      uint16_t
      deserializeFields(const uint8_t* bfr__, uint16_t size__);

      uint16_t
      reverseDeserializeFields(const uint8_t* bfr__, uint16_t size__);

      uint16_t
      getId(void) const
      {
        return PlanControl::getIdStatic();
      }

      const char*
      getName(void) const
      {
        return "PlanControl";
      }

      unsigned
      getFixedSerializationSize(void) const
      {
        return 6;
      }

      unsigned
      getVariableSerializationSize(void) const
      {
        return IMC::getSerializationSize(plan_id) + arg.getSerializationSize() + IMC::getSerializationSize(info);
      }

      void
      fieldsToJSON(std::ostream& os__, unsigned nindent__) const;

    protected:
      void
      setTimeStampNested(double value__);

      void
      setSourceNested(uint16_t value__);

      void
      setSourceEntityNested(uint8_t value__);

      void
      setDestinationNested(uint16_t value__);

      void
      setDestinationEntityNested(uint8_t value__);
    };

    //! Plan Control State.
    class PlanControlState: public Message
    {
    public:
      //! State.
      enum StateEnum
      {
        //! Blocked.
        PCS_BLOCKED = 0,
        //! Ready.
        PCS_READY = 1,
        //! Initializing.
        PCS_INITIALIZING = 2,
        //! Executing.
        PCS_EXECUTING = 3
      };

      //! Last Plan Outcome.
      enum LastPlanOutcomeEnum
      {
        //! None.
        LPO_NONE = 0,
        //! Success.
        LPO_SUCCESS = 1,
        //! Failure.
        LPO_FAILURE = 2
      };

      //! State.
      uint8_t state;
      //! Plan -- ID.
      std::string plan_id;
      //! Plan -- ETA.
      int32_t plan_eta;
      //! Plan -- Progress.
      fp32_t plan_progress;
      //! Maneuver -- ID.
      std::string man_id;
      //! Maneuver -- Type.
      uint16_t man_type;
      //! Maneuver -- ETA.
      int32_t man_eta;
      //! Last Plan Outcome.
      uint8_t last_outcome;

      static uint16_t
      getIdStatic(void)
      {
        return 560;
      }

      PlanControlState(void);

      Message*
      clone(void) const
      {
        return new PlanControlState(*this);
      }

      void
      clear(void);

      bool
      fieldsEqual(const Message& msg__) const;

      int
      validate(void) const;

      uint8_t*
      serializeFields(uint8_t* bfr__) const;

      uint16_t
      deserializeFields(const uint8_t* bfr__, uint16_t size__);

      uint16_t
      reverseDeserializeFields(const uint8_t* bfr__, uint16_t size__);

      uint16_t
      getId(void) const
      {
        return PlanControlState::getIdStatic();
      }

      const char*
      getName(void) const
      {
        return "PlanControlState";
      }

      unsigned
      getFixedSerializationSize(void) const
      {
        return 16;
      }

      unsigned
      getVariableSerializationSize(void) const
      {
        return IMC::getSerializationSize(plan_id) + IMC::getSerializationSize(man_id);
      }

      void
      fieldsToJSON(std::ostream& os__, unsigned nindent__) const;
    };

    //! Plan Generation.
    class PlanGeneration: public Message
    {
    public:
      //! Command.
      enum CommandEnum
      {
        //! Generate.
        CMD_GENERATE = 0,
        //! Execute.
        CMD_EXECUTE = 1
      };

      //! Operation.
      enum OperationEnum
      {
        //! Request.
        OP_REQUEST = 0,
        //! Error.
        OP_ERROR = 1,
        //! Success.
        OP_SUCCESS = 2
      };

      //! Command.
      uint8_t cmd;
      //! Operation.
      uint8_t op;
      //! Plan Identifier.
      std::string plan_id;
      //! Parameters.
      std::string params;

      static uint16_t
      getIdStatic(void)
      {
        return 562;
      }

      PlanGeneration(void);

      Message*
      clone(void) const
      {
        return new PlanGeneration(*this);
      }

      void
      clear(void);

      bool
      fieldsEqual(const Message& msg__) const;

      int
      validate(void) const;

      uint8_t*
      serializeFields(uint8_t* bfr__) const;

      uint16_t
      deserializeFields(const uint8_t* bfr__, uint16_t size__);

      uint16_t
      reverseDeserializeFields(const uint8_t* bfr__, uint16_t size__);

      uint16_t
      getId(void) const
      {
        return PlanGeneration::getIdStatic();
      }

      const char*
      getName(void) const
      {
        return "PlanGeneration";
      }

      unsigned
      getFixedSerializationSize(void) const
      {
        return 2;
      }

      unsigned
      getVariableSerializationSize(void) const
      {
        return IMC::getSerializationSize(plan_id) + IMC::getSerializationSize(params);
      }

      void
      fieldsToJSON(std::ostream& os__, unsigned nindent__) const;
    };

    //! Leader State.
    class LeaderState: public Message
    {
    public:
      //! Action on the leader state.
      enum ActionontheleaderstateEnum
      {
        //! Request.
        OP_REQUEST = 0,
        //! Set.
        OP_SET = 1,
        //! Report.
        OP_REPORT = 2
      };

      //! Group Name.
      std::string group_name;
      //! Action on the leader state.
      uint8_t op;
      //! Latitude (WGS-84).
      fp64_t lat;
      //! Longitude (WGS-84).
      fp64_t lon;
      //! Height (WGS-84).
      fp32_t height;
      //! Offset north.
      fp32_t x;
      //! Offset east.
      fp32_t y;
      //! Offset down.
      fp32_t z;
      //! Rotation over x axis.
      fp32_t phi;
      //! Rotation over y axis.
      fp32_t theta;
      //! Rotation over z axis.
      fp32_t psi;
      //! Ground Velocity X (North).
      fp32_t vx;
      //! Ground Velocity Y (East).
      fp32_t vy;
      //! Ground Velocity Z (Down).
      fp32_t vz;
      //! Angular Velocity in x.
      fp32_t p;
      //! Angular Velocity in y.
      fp32_t q;
      //! Angular Velocity in z.
      fp32_t r;
      //! Stream Velocity X (North).
      fp32_t svx;
      //! Stream Velocity Y (East).
      fp32_t svy;
      //! Stream Velocity Z (Down).
      fp32_t svz;

      static uint16_t
      getIdStatic(void)
      {
        return 563;
      }

      LeaderState(void);

      Message*
      clone(void) const
      {
        return new LeaderState(*this);
      }

      void
      clear(void);

      bool
      fieldsEqual(const Message& msg__) const;

      int
      validate(void) const;

      uint8_t*
      serializeFields(uint8_t* bfr__) const;

      uint16_t
      deserializeFields(const uint8_t* bfr__, uint16_t size__);

      uint16_t
      reverseDeserializeFields(const uint8_t* bfr__, uint16_t size__);

      uint16_t
      getId(void) const
      {
        return LeaderState::getIdStatic();
      }

      const char*
      getName(void) const
      {
        return "LeaderState";
      }

      unsigned
      getFixedSerializationSize(void) const
      {
        return 81;
      }

      unsigned
      getVariableSerializationSize(void) const
      {
        return IMC::getSerializationSize(group_name);
      }

      void
      fieldsToJSON(std::ostream& os__, unsigned nindent__) const;
    };

    //! Plan Statistics.
    class PlanStatistics: public Message
    {
    public:
      //! Type.
      enum TypeEnum
      {
        //! Before Plan.
        TP_PREPLAN = 0,
        //! During Plan.
        TP_INPLAN = 1,
        //! After Plan.
        TP_POSTPLAN = 2
      };

      //! Properties.
      enum PropertiesBits
      {
        //! Basic Plan.
        PRP_BASIC = 0x00,
        //! Nonlinear.
        PRP_NONLINEAR = 0x01,
        //! Infinite.
        PRP_INFINITE = 0x02,
        //! Cyclical.
        PRP_CYCLICAL = 0x04,
        //! All.
        PRP_ALL = 0x07
      };

      //! Plan Identifier.
      std::string plan_id;
      //! Type.
      uint8_t type;
      //! Properties.
      uint8_t properties;
      //! Durations.
      std::string durations;
      //! Distances.
      std::string distances;
      //! Actions.
      std::string actions;
      //! Fuel.
      std::string fuel;

      static uint16_t
      getIdStatic(void)
      {
        return 564;
      }

      PlanStatistics(void);

      Message*
      clone(void) const
      {
        return new PlanStatistics(*this);
      }

      void
      clear(void);

      bool
      fieldsEqual(const Message& msg__) const;

      int
      validate(void) const;

      uint8_t*
      serializeFields(uint8_t* bfr__) const;

      uint16_t
      deserializeFields(const uint8_t* bfr__, uint16_t size__);

      uint16_t
      reverseDeserializeFields(const uint8_t* bfr__, uint16_t size__);

      uint16_t
      getId(void) const
      {
        return PlanStatistics::getIdStatic();
      }

      const char*
      getName(void) const
      {
        return "PlanStatistics";
      }

      unsigned
      getFixedSerializationSize(void) const
      {
        return 2;
      }

      unsigned
      getVariableSerializationSize(void) const
      {
        return IMC::getSerializationSize(plan_id) + IMC::getSerializationSize(durations) + IMC::getSerializationSize(distances) + IMC::getSerializationSize(actions) + IMC::getSerializationSize(fuel);
      }

      void
      fieldsToJSON(std::ostream& os__, unsigned nindent__) const;
    };

    //! Reported State.
    class ReportedState: public Message
    {
    public:
      //! Source Type.
      enum SourceTypeEnum
      {
        //! Wi-Fi.
        STYPE_WI_FI = 0,
        //! Tracker.
        STYPE_TRACKER = 1,
        //! SMS.
        STYPE_SMS = 2,
        //! Acoustic Modem.
        STYPE_ACOUSTIC_MODEM = 3,
        //! Unknown source.
        STYPE_UNKNOWN = 254
      };

      //! Latitude.
      fp64_t lat;
      //! Longitude.
      fp64_t lon;
      //! Depth.
      fp64_t depth;
      //! Roll.
      fp64_t roll;
      //! Pitch.
      fp64_t pitch;
      //! Yaw.
      fp64_t yaw;
      //! Reception Time.
      fp64_t rcp_time;
      //! System Identifier.
      std::string sid;
      //! Source Type.
      uint8_t s_type;

      static uint16_t
      getIdStatic(void)
      {
        return 600;
      }

      ReportedState(void);

      Message*
      clone(void) const
      {
        return new ReportedState(*this);
      }

      void
      clear(void);

      bool
      fieldsEqual(const Message& msg__) const;

      int
      validate(void) const;

      uint8_t*
      serializeFields(uint8_t* bfr__) const;

      uint16_t
      deserializeFields(const uint8_t* bfr__, uint16_t size__);

      uint16_t
      reverseDeserializeFields(const uint8_t* bfr__, uint16_t size__);

      uint16_t
      getId(void) const
      {
        return ReportedState::getIdStatic();
      }

      const char*
      getName(void) const
      {
        return "ReportedState";
      }

      unsigned
      getFixedSerializationSize(void) const
      {
        return 57;
      }

      unsigned
      getVariableSerializationSize(void) const
      {
        return IMC::getSerializationSize(sid);
      }

      void
      fieldsToJSON(std::ostream& os__, unsigned nindent__) const;
    };

    //! Remote Sensor Info.
    class RemoteSensorInfo: public Message
    {
    public:
      //! Id.
      std::string id;
      //! Class.
      std::string sensor_class;
      //! Latitude.
      fp64_t lat;
      //! Longitude.
      fp64_t lon;
      //! Altitude.
      fp32_t alt;
      //! Heading.
      fp32_t heading;
      //! Custom Data.
      std::string data;

      static uint16_t
      getIdStatic(void)
      {
        return 601;
      }

      RemoteSensorInfo(void);

      Message*
      clone(void) const
      {
        return new RemoteSensorInfo(*this);
      }

      void
      clear(void);

      bool
      fieldsEqual(const Message& msg__) const;

      int
      validate(void) const;

      uint8_t*
      serializeFields(uint8_t* bfr__) const;

      uint16_t
      deserializeFields(const uint8_t* bfr__, uint16_t size__);

      uint16_t
      reverseDeserializeFields(const uint8_t* bfr__, uint16_t size__);

      uint16_t
      getId(void) const
      {
        return RemoteSensorInfo::getIdStatic();
      }

      const char*
      getName(void) const
      {
        return "RemoteSensorInfo";
      }

      unsigned
      getFixedSerializationSize(void) const
      {
        return 24;
      }

      unsigned
      getVariableSerializationSize(void) const
      {
        return IMC::getSerializationSize(id) + IMC::getSerializationSize(sensor_class) + IMC::getSerializationSize(data);
      }

      void
      fieldsToJSON(std::ostream& os__, unsigned nindent__) const;
    };

    //! MapPoint.
    class MapPoint: public Message
    {
    public:
      //! Latitude.
      fp64_t lat;
      //! Longitude.
      fp64_t lon;
      //! Altitude.
      fp32_t alt;

      static uint16_t
      getIdStatic(void)
      {
        return 604;
      }

      MapPoint(void);

      Message*
      clone(void) const
      {
        return new MapPoint(*this);
      }

      void
      clear(void);

      bool
      fieldsEqual(const Message& msg__) const;

      int
      validate(void) const;

      uint8_t*
      serializeFields(uint8_t* bfr__) const;

      uint16_t
      deserializeFields(const uint8_t* bfr__, uint16_t size__);

      uint16_t
      reverseDeserializeFields(const uint8_t* bfr__, uint16_t size__);

      uint16_t
      getId(void) const
      {
        return MapPoint::getIdStatic();
      }

      const char*
      getName(void) const
      {
        return "MapPoint";
      }

      unsigned
      getFixedSerializationSize(void) const
      {
        return 20;
      }

      void
      fieldsToJSON(std::ostream& os__, unsigned nindent__) const;
    };

    //! Map Feature.
    class MapFeature: public Message
    {
    public:
      //! FeatureType.
      enum FeatureTypeEnum
      {
        //! Point of Interest.
        FTYPE_POI = 0,
        //! Filled Polygon.
        FTYPE_FILLEDPOLY = 1,
        //! Countoured Polygon.
        FTYPE_CONTOUREDPOLY = 2,
        //! Line.
        FTYPE_LINE = 3,
        //! Transponder.
        FTYPE_TRANSPONDER = 4,
        //! Start Location.
        FTYPE_STARTLOC = 5,
        //! Home Reference.
        FTYPE_HOMEREF = 6
      };

      //! Identifier.
      std::string id;
      //! FeatureType.
      uint8_t feature_type;
      //! RedComponent.
      uint8_t rgb_red;
      //! GreenComponent.
      uint8_t rgb_green;
      //! BlueComponent.
      uint8_t rgb_blue;
      //! Feature.
      MessageList<MapPoint> feature;

      static uint16_t
      getIdStatic(void)
      {
        return 603;
      }

      MapFeature(void);

      Message*
      clone(void) const
      {
        return new MapFeature(*this);
      }

      void
      clear(void);

      bool
      fieldsEqual(const Message& msg__) const;

      int
      validate(void) const;

      uint8_t*
      serializeFields(uint8_t* bfr__) const;

      uint16_t
      deserializeFields(const uint8_t* bfr__, uint16_t size__);

      uint16_t
      reverseDeserializeFields(const uint8_t* bfr__, uint16_t size__);

      uint16_t
      getId(void) const
      {
        return MapFeature::getIdStatic();
      }

      const char*
      getName(void) const
      {
        return "MapFeature";
      }

      unsigned
      getFixedSerializationSize(void) const
      {
        return 4;
      }

      unsigned
      getVariableSerializationSize(void) const
      {
        return IMC::getSerializationSize(id) + feature.getSerializationSize();
      }

      void
      fieldsToJSON(std::ostream& os__, unsigned nindent__) const;

    protected:
      void
      setTimeStampNested(double value__);

      void
      setSourceNested(uint16_t value__);

      void
      setSourceEntityNested(uint8_t value__);

      void
      setDestinationNested(uint16_t value__);

      void
      setDestinationEntityNested(uint8_t value__);
    };

    //! Map.
    class Map: public Message
    {
    public:
      //! Identifier.
      std::string id;
      //! Features.
      MessageList<MapFeature> features;

      static uint16_t
      getIdStatic(void)
      {
        return 602;
      }

      Map(void);

      Message*
      clone(void) const
      {
        return new Map(*this);
      }

      void
      clear(void);

      bool
      fieldsEqual(const Message& msg__) const;

      int
      validate(void) const;

      uint8_t*
      serializeFields(uint8_t* bfr__) const;

      uint16_t
      deserializeFields(const uint8_t* bfr__, uint16_t size__);

      uint16_t
      reverseDeserializeFields(const uint8_t* bfr__, uint16_t size__);

      uint16_t
      getId(void) const
      {
        return Map::getIdStatic();
      }

      const char*
      getName(void) const
      {
        return "Map";
      }

      unsigned
      getFixedSerializationSize(void) const
      {
        return 0;
      }

      unsigned
      getVariableSerializationSize(void) const
      {
        return IMC::getSerializationSize(id) + features.getSerializationSize();
      }

      void
      fieldsToJSON(std::ostream& os__, unsigned nindent__) const;

    protected:
      void
      setTimeStampNested(double value__);

      void
      setSourceNested(uint16_t value__);

      void
      setSourceEntityNested(uint8_t value__);

      void
      setDestinationNested(uint16_t value__);

      void
      setDestinationEntityNested(uint8_t value__);
    };

    //! CCU Event.
    class CcuEvent: public Message
    {
    public:
      //! Event Type.
      enum EventTypeEnum
      {
        //! Log Book Entry Added.
        EVT_LOG_ENTRY = 1,
        //! Plan Added.
        EVT_PLAN_ADDED = 2,
        //! Plan Removed.
        EVT_PLAN_REMOVED = 3,
        //! Plan Changed.
        EVT_PLAN_CHANGED = 4,
        //! Map feature added.
        EVT_MAP_FEATURE_ADDED = 5,
        //! Map feature removed.
        EVT_MAP_FEATURE_REMOVED = 6,
        //! Map feature changed.
        EVT_MAP_FEATURE_CHANGED = 7,
        //! The sender is now teleoperating the vehicle.
        EVT_TELEOPERATION_STARTED = 8,
        //! The sender stopped teleoperating the vehicle.
        EVT_TELEOPERATION_ENDED = 9
      };

      //! Event Type.
      uint8_t type;
      //! Identifier.
      std::string id;
      //! Additional Data.
      InlineMessage<Message> arg;

      static uint16_t
      getIdStatic(void)
      {
        return 606;
      }

      CcuEvent(void);

      Message*
      clone(void) const
      {
        return new CcuEvent(*this);
      }

      void
      clear(void);

      bool
      fieldsEqual(const Message& msg__) const;

      int
      validate(void) const;

      uint8_t*
      serializeFields(uint8_t* bfr__) const;

      uint16_t
      deserializeFields(const uint8_t* bfr__, uint16_t size__);

      uint16_t
      reverseDeserializeFields(const uint8_t* bfr__, uint16_t size__);

      uint16_t
      getId(void) const
      {
        return CcuEvent::getIdStatic();
      }

      const char*
      getName(void) const
      {
        return "CcuEvent";
      }

      unsigned
      getFixedSerializationSize(void) const
      {
        return 1;
      }

      unsigned
      getVariableSerializationSize(void) const
      {
        return IMC::getSerializationSize(id) + arg.getSerializationSize();
      }

      void
      fieldsToJSON(std::ostream& os__, unsigned nindent__) const;

    protected:
      void
      setTimeStampNested(double value__);

      void
      setSourceNested(uint16_t value__);

      void
      setSourceEntityNested(uint8_t value__);

      void
      setDestinationNested(uint16_t value__);

      void
      setDestinationEntityNested(uint8_t value__);
    };

    //! Vehicle Links.
    class VehicleLinks: public Message
    {
    public:
      //! Local Name.
      std::string localname;
      //! Active Links.
      MessageList<Announce> links;

      static uint16_t
      getIdStatic(void)
      {
        return 650;
      }

      VehicleLinks(void);

      Message*
      clone(void) const
      {
        return new VehicleLinks(*this);
      }

      void
      clear(void);

      bool
      fieldsEqual(const Message& msg__) const;

      int
      validate(void) const;

      uint8_t*
      serializeFields(uint8_t* bfr__) const;

      uint16_t
      deserializeFields(const uint8_t* bfr__, uint16_t size__);

      uint16_t
      reverseDeserializeFields(const uint8_t* bfr__, uint16_t size__);

      uint16_t
      getId(void) const
      {
        return VehicleLinks::getIdStatic();
      }

      const char*
      getName(void) const
      {
        return "VehicleLinks";
      }

      unsigned
      getFixedSerializationSize(void) const
      {
        return 0;
      }

      unsigned
      getVariableSerializationSize(void) const
      {
        return IMC::getSerializationSize(localname) + links.getSerializationSize();
      }

      void
      fieldsToJSON(std::ostream& os__, unsigned nindent__) const;

    protected:
      void
      setTimeStampNested(double value__);

      void
      setSourceNested(uint16_t value__);

      void
      setSourceEntityNested(uint8_t value__);

      void
      setDestinationNested(uint16_t value__);

      void
      setDestinationEntityNested(uint8_t value__);
    };

    //! TREX Observation.
    class TrexObservation: public Message
    {
    public:
      //! Timeline.
      std::string timeline;
      //! Predicate.
      std::string predicate;
      //! Attributes.
      std::string attributes;

      static uint16_t
      getIdStatic(void)
      {
        return 651;
      }

      TrexObservation(void);

      Message*
      clone(void) const
      {
        return new TrexObservation(*this);
      }

      void
      clear(void);

      bool
      fieldsEqual(const Message& msg__) const;

      int
      validate(void) const;

      uint8_t*
      serializeFields(uint8_t* bfr__) const;

      uint16_t
      deserializeFields(const uint8_t* bfr__, uint16_t size__);

      uint16_t
      reverseDeserializeFields(const uint8_t* bfr__, uint16_t size__);

      uint16_t
      getId(void) const
      {
        return TrexObservation::getIdStatic();
      }

      const char*
      getName(void) const
      {
        return "TrexObservation";
      }

      unsigned
      getFixedSerializationSize(void) const
      {
        return 0;
      }

      unsigned
      getVariableSerializationSize(void) const
      {
        return IMC::getSerializationSize(timeline) + IMC::getSerializationSize(predicate) + IMC::getSerializationSize(attributes);
      }

      void
      fieldsToJSON(std::ostream& os__, unsigned nindent__) const;
    };

    //! TREX Command.
    class TrexCommand: public Message
    {
    public:
      //! Command.
      enum CommandEnum
      {
        //! Disable TREX.
        OP_DISABLE = 0,
        //! Enable TREX.
        OP_ENABLE = 1,
        //! Post Goal.
        OP_POST_GOAL = 2,
        //! Recall Goal.
        OP_RECALL_GOAL = 3,
        //! Request current plan.
        OP_REQUEST_PLAN = 4,
        //! Report current plan.
        OP_REPORT_PLAN = 5
      };

      //! Command.
      uint8_t command;
      //! Goal Id.
      std::string goal_id;
      //! Goal XML.
      std::string goal_xml;

      static uint16_t
      getIdStatic(void)
      {
        return 652;
      }

      TrexCommand(void);

      Message*
      clone(void) const
      {
        return new TrexCommand(*this);
      }

      void
      clear(void);

      bool
      fieldsEqual(const Message& msg__) const;

      int
      validate(void) const;

      uint8_t*
      serializeFields(uint8_t* bfr__) const;

      uint16_t
      deserializeFields(const uint8_t* bfr__, uint16_t size__);

      uint16_t
      reverseDeserializeFields(const uint8_t* bfr__, uint16_t size__);

      uint16_t
      getId(void) const
      {
        return TrexCommand::getIdStatic();
      }

      const char*
      getName(void) const
      {
        return "TrexCommand";
      }

      unsigned
      getFixedSerializationSize(void) const
      {
        return 1;
      }

      unsigned
      getVariableSerializationSize(void) const
      {
        return IMC::getSerializationSize(goal_id) + IMC::getSerializationSize(goal_xml);
      }

      void
      fieldsToJSON(std::ostream& os__, unsigned nindent__) const;
    };

    //! TREX Attribute.
    class TrexAttribute: public Message
    {
    public:
      //! Attribute type.
      enum AttributetypeEnum
      {
        //! Boolean Domain.
        TYPE_BOOL = 1,
        //! Integer Domain.
        TYPE_INT = 2,
        //! Float Domain.
        TYPE_FLOAT = 3,
        //! String Domain.
        TYPE_STRING = 4,
        //! Enumerated Domain.
        TYPE_ENUM = 5
      };

      //! Attribute Name.
      std::string name;
      //! Attribute type.
      uint8_t attr_type;
      //! Minimum.
      std::string min;
      //! Maximum.
      std::string max;

      static uint16_t
      getIdStatic(void)
      {
        return 656;
      }

      TrexAttribute(void);

      Message*
      clone(void) const
      {
        return new TrexAttribute(*this);
      }

      void
      clear(void);

      bool
      fieldsEqual(const Message& msg__) const;

      int
      validate(void) const;

      uint8_t*
      serializeFields(uint8_t* bfr__) const;

      uint16_t
      deserializeFields(const uint8_t* bfr__, uint16_t size__);

      uint16_t
      reverseDeserializeFields(const uint8_t* bfr__, uint16_t size__);

      uint16_t
      getId(void) const
      {
        return TrexAttribute::getIdStatic();
      }

      const char*
      getName(void) const
      {
        return "TrexAttribute";
      }

      unsigned
      getFixedSerializationSize(void) const
      {
        return 1;
      }

      unsigned
      getVariableSerializationSize(void) const
      {
        return IMC::getSerializationSize(name) + IMC::getSerializationSize(min) + IMC::getSerializationSize(max);
      }

      void
      fieldsToJSON(std::ostream& os__, unsigned nindent__) const;
    };

    //! TREX Token.
    class TrexToken: public Message
    {
    public:
      //! Timeline.
      std::string timeline;
      //! Predicate.
      std::string predicate;
      //! Attributes.
      MessageList<TrexAttribute> attributes;

      static uint16_t
      getIdStatic(void)
      {
        return 657;
      }

      TrexToken(void);

      Message*
      clone(void) const
      {
        return new TrexToken(*this);
      }

      void
      clear(void);

      bool
      fieldsEqual(const Message& msg__) const;

      int
      validate(void) const;

      uint8_t*
      serializeFields(uint8_t* bfr__) const;

      uint16_t
      deserializeFields(const uint8_t* bfr__, uint16_t size__);

      uint16_t
      reverseDeserializeFields(const uint8_t* bfr__, uint16_t size__);

      uint16_t
      getId(void) const
      {
        return TrexToken::getIdStatic();
      }

      const char*
      getName(void) const
      {
        return "TrexToken";
      }

      unsigned
      getFixedSerializationSize(void) const
      {
        return 0;
      }

      unsigned
      getVariableSerializationSize(void) const
      {
        return IMC::getSerializationSize(timeline) + IMC::getSerializationSize(predicate) + attributes.getSerializationSize();
      }

      void
      fieldsToJSON(std::ostream& os__, unsigned nindent__) const;

    protected:
      void
      setTimeStampNested(double value__);

      void
      setSourceNested(uint16_t value__);

      void
      setSourceEntityNested(uint8_t value__);

      void
      setDestinationNested(uint16_t value__);

      void
      setDestinationEntityNested(uint8_t value__);
    };

    //! TREX Operation.
    class TrexOperation: public Message
    {
    public:
      //! Operation.
      enum OperationEnum
      {
        //! Post Token.
        OP_POST_TOKEN = 1,
        //! Post Goal.
        OP_POST_GOAL = 2,
        //! Recall Goal.
        OP_RECALL_GOAL = 3,
        //! Request current plan.
        OP_REQUEST_PLAN = 4,
        //! Report current plan.
        OP_REPORT_PLAN = 5
      };

      //! Operation.
      uint8_t op;
      //! Goal Id.
      std::string goal_id;
      //! Token.
      InlineMessage<TrexToken> token;

      static uint16_t
      getIdStatic(void)
      {
        return 655;
      }

      TrexOperation(void);

      Message*
      clone(void) const
      {
        return new TrexOperation(*this);
      }

      void
      clear(void);

      bool
      fieldsEqual(const Message& msg__) const;

      int
      validate(void) const;

      uint8_t*
      serializeFields(uint8_t* bfr__) const;

      uint16_t
      deserializeFields(const uint8_t* bfr__, uint16_t size__);

      uint16_t
      reverseDeserializeFields(const uint8_t* bfr__, uint16_t size__);

      uint16_t
      getId(void) const
      {
        return TrexOperation::getIdStatic();
      }

      const char*
      getName(void) const
      {
        return "TrexOperation";
      }

      unsigned
      getFixedSerializationSize(void) const
      {
        return 1;
      }

      unsigned
      getVariableSerializationSize(void) const
      {
        return IMC::getSerializationSize(goal_id) + token.getSerializationSize();
      }

      void
      fieldsToJSON(std::ostream& os__, unsigned nindent__) const;

    protected:
      void
      setTimeStampNested(double value__);

      void
      setSourceNested(uint16_t value__);

      void
      setSourceEntityNested(uint8_t value__);

      void
      setDestinationNested(uint16_t value__);

      void
      setDestinationEntityNested(uint8_t value__);
    };

    //! TREX Plan.
    class TrexPlan: public Message
    {
    public:
      //! Reactor name.
      std::string reactor;
      //! Tokens.
      MessageList<TrexToken> tokens;

      static uint16_t
      getIdStatic(void)
      {
        return 658;
      }

      TrexPlan(void);

      Message*
      clone(void) const
      {
        return new TrexPlan(*this);
      }

      void
      clear(void);

      bool
      fieldsEqual(const Message& msg__) const;

      int
      validate(void) const;

      uint8_t*
      serializeFields(uint8_t* bfr__) const;

      uint16_t
      deserializeFields(const uint8_t* bfr__, uint16_t size__);

      uint16_t
      reverseDeserializeFields(const uint8_t* bfr__, uint16_t size__);

      uint16_t
      getId(void) const
      {
        return TrexPlan::getIdStatic();
      }

      const char*
      getName(void) const
      {
        return "TrexPlan";
      }

      unsigned
      getFixedSerializationSize(void) const
      {
        return 0;
      }

      unsigned
      getVariableSerializationSize(void) const
      {
        return IMC::getSerializationSize(reactor) + tokens.getSerializationSize();
      }

      void
      fieldsToJSON(std::ostream& os__, unsigned nindent__) const;

    protected:
      void
      setTimeStampNested(double value__);

      void
      setSourceNested(uint16_t value__);

      void
      setSourceEntityNested(uint8_t value__);

      void
      setDestinationNested(uint16_t value__);

      void
      setDestinationEntityNested(uint8_t value__);
    };

    //! Event.
    class Event: public Message
    {
    public:
      //! Topic.
      std::string topic;
      //! Data.
      std::string data;

      static uint16_t
      getIdStatic(void)
      {
        return 660;
      }

      Event(void);

      Message*
      clone(void) const
      {
        return new Event(*this);
      }

      void
      clear(void);

      bool
      fieldsEqual(const Message& msg__) const;

      int
      validate(void) const;

      uint8_t*
      serializeFields(uint8_t* bfr__) const;

      uint16_t
      deserializeFields(const uint8_t* bfr__, uint16_t size__);

      uint16_t
      reverseDeserializeFields(const uint8_t* bfr__, uint16_t size__);

      uint16_t
      getId(void) const
      {
        return Event::getIdStatic();
      }

      const char*
      getName(void) const
      {
        return "Event";
      }

      unsigned
      getFixedSerializationSize(void) const
      {
        return 0;
      }

      unsigned
      getVariableSerializationSize(void) const
      {
        return IMC::getSerializationSize(topic) + IMC::getSerializationSize(data);
      }

      void
      fieldsToJSON(std::ostream& os__, unsigned nindent__) const;
    };

    //! Compressed Image.
    class CompressedImage: public Message
    {
    public:
      //! Frame Id.
      uint8_t frameid;
      //! Data.
      std::vector<char> data;

      static uint16_t
      getIdStatic(void)
      {
        return 702;
      }

      CompressedImage(void);

      Message*
      clone(void) const
      {
        return new CompressedImage(*this);
      }

      void
      clear(void);

      bool
      fieldsEqual(const Message& msg__) const;

      int
      validate(void) const;

      uint8_t*
      serializeFields(uint8_t* bfr__) const;

      uint16_t
      deserializeFields(const uint8_t* bfr__, uint16_t size__);

      uint16_t
      reverseDeserializeFields(const uint8_t* bfr__, uint16_t size__);

      uint16_t
      getId(void) const
      {
        return CompressedImage::getIdStatic();
      }

      const char*
      getName(void) const
      {
        return "CompressedImage";
      }

      unsigned
      getFixedSerializationSize(void) const
      {
        return 1;
      }

      unsigned
      getVariableSerializationSize(void) const
      {
        return IMC::getSerializationSize(data);
      }

      void
      fieldsToJSON(std::ostream& os__, unsigned nindent__) const;
    };

    //! Image Transmission Settings.
    class ImageTxSettings: public Message
    {
    public:
      //! Frames Per Second.
      uint8_t fps;
      //! Quality.
      uint8_t quality;
      //! Repetitions.
      uint8_t reps;
      //! Target Size.
      uint8_t tsize;

      static uint16_t
      getIdStatic(void)
      {
        return 703;
      }

      ImageTxSettings(void);

      Message*
      clone(void) const
      {
        return new ImageTxSettings(*this);
      }

      void
      clear(void);

      bool
      fieldsEqual(const Message& msg__) const;

      int
      validate(void) const;

      uint8_t*
      serializeFields(uint8_t* bfr__) const;

      uint16_t
      deserializeFields(const uint8_t* bfr__, uint16_t size__);

      uint16_t
      reverseDeserializeFields(const uint8_t* bfr__, uint16_t size__);

      uint16_t
      getId(void) const
      {
        return ImageTxSettings::getIdStatic();
      }

      const char*
      getName(void) const
      {
        return "ImageTxSettings";
      }

      unsigned
      getFixedSerializationSize(void) const
      {
        return 4;
      }

      void
      fieldsToJSON(std::ostream& os__, unsigned nindent__) const;
    };

    //! Remote State.
    class RemoteState: public Message
    {
    public:
      //! Latitude WGS-84.
      fp32_t lat;
      //! Longitude WGS-84.
      fp32_t lon;
      //! Depth.
      uint8_t depth;
      //! Speed.
      fp32_t speed;
      //! Heading.
      fp32_t psi;

      static uint16_t
      getIdStatic(void)
      {
        return 750;
      }

      RemoteState(void);

      Message*
      clone(void) const
      {
        return new RemoteState(*this);
      }

      void
      clear(void);

      bool
      fieldsEqual(const Message& msg__) const;

      int
      validate(void) const;

      uint8_t*
      serializeFields(uint8_t* bfr__) const;

      uint16_t
      deserializeFields(const uint8_t* bfr__, uint16_t size__);

      uint16_t
      reverseDeserializeFields(const uint8_t* bfr__, uint16_t size__);

      uint16_t
      getId(void) const
      {
        return RemoteState::getIdStatic();
      }

      const char*
      getName(void) const
      {
        return "RemoteState";
      }

      unsigned
      getFixedSerializationSize(void) const
      {
        return 17;
      }

      void
      fieldsToJSON(std::ostream& os__, unsigned nindent__) const;
    };

    //! Target.
    class Target: public Message
    {
    public:
      //! Label.
      std::string label;
      //! Latitude WGS-84.
      fp64_t lat;
      //! Longitude WGS-84.
      fp64_t lon;
      //! Z Reference.
      fp32_t z;
      //! Z Units.
      uint8_t z_units;
      //! Course Over Ground.
      fp32_t cog;
      //! Speed Over Ground.
      fp32_t sog;

      static uint16_t
      getIdStatic(void)
      {
        return 800;
      }

      Target(void);

      Message*
      clone(void) const
      {
        return new Target(*this);
      }

      void
      clear(void);

      bool
      fieldsEqual(const Message& msg__) const;

      int
      validate(void) const;

      uint8_t*
      serializeFields(uint8_t* bfr__) const;

      uint16_t
      deserializeFields(const uint8_t* bfr__, uint16_t size__);

      uint16_t
      reverseDeserializeFields(const uint8_t* bfr__, uint16_t size__);

      uint16_t
      getId(void) const
      {
        return Target::getIdStatic();
      }

      const char*
      getName(void) const
      {
        return "Target";
      }

      unsigned
      getFixedSerializationSize(void) const
      {
        return 29;
      }

      unsigned
      getVariableSerializationSize(void) const
      {
        return IMC::getSerializationSize(label);
      }

      void
      fieldsToJSON(std::ostream& os__, unsigned nindent__) const;
    };

    //! EntityParameter.
    class EntityParameter: public Message
    {
    public:
      //! Name.
      std::string name;
      //! Value.
      std::string value;

      static uint16_t
      getIdStatic(void)
      {
        return 801;
      }

      EntityParameter(void);

      Message*
      clone(void) const
      {
        return new EntityParameter(*this);
      }

      void
      clear(void);

      bool
      fieldsEqual(const Message& msg__) const;

      int
      validate(void) const;

      uint8_t*
      serializeFields(uint8_t* bfr__) const;

      uint16_t
      deserializeFields(const uint8_t* bfr__, uint16_t size__);

      uint16_t
      reverseDeserializeFields(const uint8_t* bfr__, uint16_t size__);

      uint16_t
      getId(void) const
      {
        return EntityParameter::getIdStatic();
      }

      const char*
      getName(void) const
      {
        return "EntityParameter";
      }

      unsigned
      getFixedSerializationSize(void) const
      {
        return 0;
      }

      unsigned
      getVariableSerializationSize(void) const
      {
        return IMC::getSerializationSize(name) + IMC::getSerializationSize(value);
      }

      void
      fieldsToJSON(std::ostream& os__, unsigned nindent__) const;
    };

    //! EntityParameters.
    class EntityParameters: public Message
    {
    public:
      //! Entity Name.
      std::string name;
      //! Parameters.
      MessageList<EntityParameter> params;

      static uint16_t
      getIdStatic(void)
      {
        return 802;
      }

      EntityParameters(void);

      Message*
      clone(void) const
      {
        return new EntityParameters(*this);
      }

      void
      clear(void);

      bool
      fieldsEqual(const Message& msg__) const;

      int
      validate(void) const;

      uint8_t*
      serializeFields(uint8_t* bfr__) const;

      uint16_t
      deserializeFields(const uint8_t* bfr__, uint16_t size__);

      uint16_t
      reverseDeserializeFields(const uint8_t* bfr__, uint16_t size__);

      uint16_t
      getId(void) const
      {
        return EntityParameters::getIdStatic();
      }

      const char*
      getName(void) const
      {
        return "EntityParameters";
      }

      unsigned
      getFixedSerializationSize(void) const
      {
        return 0;
      }

      unsigned
      getVariableSerializationSize(void) const
      {
        return IMC::getSerializationSize(name) + params.getSerializationSize();
      }

      void
      fieldsToJSON(std::ostream& os__, unsigned nindent__) const;

    protected:
      void
      setTimeStampNested(double value__);

      void
      setSourceNested(uint16_t value__);

      void
      setSourceEntityNested(uint8_t value__);

      void
      setDestinationNested(uint16_t value__);

      void
      setDestinationEntityNested(uint8_t value__);
    };

    //! QueryEntityParameters.
    class QueryEntityParameters: public Message
    {
    public:
      //! Entity Name.
      std::string name;
      //! Visibility.
      std::string visibility;
      //! Scope.
      std::string scope;

      static uint16_t
      getIdStatic(void)
      {
        return 803;
      }

      QueryEntityParameters(void);

      Message*
      clone(void) const
      {
        return new QueryEntityParameters(*this);
      }

      void
      clear(void);

      bool
      fieldsEqual(const Message& msg__) const;

      int
      validate(void) const;

      uint8_t*
      serializeFields(uint8_t* bfr__) const;

      uint16_t
      deserializeFields(const uint8_t* bfr__, uint16_t size__);

      uint16_t
      reverseDeserializeFields(const uint8_t* bfr__, uint16_t size__);

      uint16_t
      getId(void) const
      {
        return QueryEntityParameters::getIdStatic();
      }

      const char*
      getName(void) const
      {
        return "QueryEntityParameters";
      }

      unsigned
      getFixedSerializationSize(void) const
      {
        return 0;
      }

      unsigned
      getVariableSerializationSize(void) const
      {
        return IMC::getSerializationSize(name) + IMC::getSerializationSize(visibility) + IMC::getSerializationSize(scope);
      }

      void
      fieldsToJSON(std::ostream& os__, unsigned nindent__) const;
    };

    //! SetEntityParameters.
    class SetEntityParameters: public Message
    {
    public:
      //! Entity Name.
      std::string name;
      //! Parameters.
      MessageList<EntityParameter> params;

      static uint16_t
      getIdStatic(void)
      {
        return 804;
      }

      SetEntityParameters(void);

      Message*
      clone(void) const
      {
        return new SetEntityParameters(*this);
      }

      void
      clear(void);

      bool
      fieldsEqual(const Message& msg__) const;

      int
      validate(void) const;

      uint8_t*
      serializeFields(uint8_t* bfr__) const;

      uint16_t
      deserializeFields(const uint8_t* bfr__, uint16_t size__);

      uint16_t
      reverseDeserializeFields(const uint8_t* bfr__, uint16_t size__);

      uint16_t
      getId(void) const
      {
        return SetEntityParameters::getIdStatic();
      }

      const char*
      getName(void) const
      {
        return "SetEntityParameters";
      }

      unsigned
      getFixedSerializationSize(void) const
      {
        return 0;
      }

      unsigned
      getVariableSerializationSize(void) const
      {
        return IMC::getSerializationSize(name) + params.getSerializationSize();
      }

      void
      fieldsToJSON(std::ostream& os__, unsigned nindent__) const;

    protected:
      void
      setTimeStampNested(double value__);

      void
      setSourceNested(uint16_t value__);

      void
      setSourceEntityNested(uint8_t value__);

      void
      setDestinationNested(uint16_t value__);

      void
      setDestinationEntityNested(uint8_t value__);
    };

    //! SaveEntityParameters.
    class SaveEntityParameters: public Message
    {
    public:
      //! Entity Name.
      std::string name;

      static uint16_t
      getIdStatic(void)
      {
        return 805;
      }

      SaveEntityParameters(void);

      Message*
      clone(void) const
      {
        return new SaveEntityParameters(*this);
      }

      void
      clear(void);

      bool
      fieldsEqual(const Message& msg__) const;

      int
      validate(void) const;

      uint8_t*
      serializeFields(uint8_t* bfr__) const;

      uint16_t
      deserializeFields(const uint8_t* bfr__, uint16_t size__);

      uint16_t
      reverseDeserializeFields(const uint8_t* bfr__, uint16_t size__);

      uint16_t
      getId(void) const
      {
        return SaveEntityParameters::getIdStatic();
      }

      const char*
      getName(void) const
      {
        return "SaveEntityParameters";
      }

      unsigned
      getFixedSerializationSize(void) const
      {
        return 0;
      }

      unsigned
      getVariableSerializationSize(void) const
      {
        return IMC::getSerializationSize(name);
      }

      void
      fieldsToJSON(std::ostream& os__, unsigned nindent__) const;
    };

    //! Create Session.
    class CreateSession: public Message
    {
    public:
      //! Session Timeout.
      uint32_t timeout;

      static uint16_t
      getIdStatic(void)
      {
        return 806;
      }

      CreateSession(void);

      Message*
      clone(void) const
      {
        return new CreateSession(*this);
      }

      void
      clear(void);

      bool
      fieldsEqual(const Message& msg__) const;

      int
      validate(void) const;

      uint8_t*
      serializeFields(uint8_t* bfr__) const;

      uint16_t
      deserializeFields(const uint8_t* bfr__, uint16_t size__);

      uint16_t
      reverseDeserializeFields(const uint8_t* bfr__, uint16_t size__);

      uint16_t
      getId(void) const
      {
        return CreateSession::getIdStatic();
      }

      const char*
      getName(void) const
      {
        return "CreateSession";
      }

      unsigned
      getFixedSerializationSize(void) const
      {
        return 4;
      }

      void
      fieldsToJSON(std::ostream& os__, unsigned nindent__) const;
    };

    //! Close Session.
    class CloseSession: public Message
    {
    public:
      //! Session Identifier.
      uint32_t sessid;

      static uint16_t
      getIdStatic(void)
      {
        return 807;
      }

      CloseSession(void);

      Message*
      clone(void) const
      {
        return new CloseSession(*this);
      }

      void
      clear(void);

      bool
      fieldsEqual(const Message& msg__) const;

      int
      validate(void) const;

      uint8_t*
      serializeFields(uint8_t* bfr__) const;

      uint16_t
      deserializeFields(const uint8_t* bfr__, uint16_t size__);

      uint16_t
      reverseDeserializeFields(const uint8_t* bfr__, uint16_t size__);

      uint16_t
      getId(void) const
      {
        return CloseSession::getIdStatic();
      }

      const char*
      getName(void) const
      {
        return "CloseSession";
      }

      unsigned
      getFixedSerializationSize(void) const
      {
        return 4;
      }

      void
      fieldsToJSON(std::ostream& os__, unsigned nindent__) const;
    };

    //! Session Subscription.
    class SessionSubscription: public Message
    {
    public:
      //! Session Identifier.
      uint32_t sessid;
      //! Messages to subscribe.
      std::string messages;

      static uint16_t
      getIdStatic(void)
      {
        return 808;
      }

      SessionSubscription(void);

      Message*
      clone(void) const
      {
        return new SessionSubscription(*this);
      }

      void
      clear(void);

      bool
      fieldsEqual(const Message& msg__) const;

      int
      validate(void) const;

      uint8_t*
      serializeFields(uint8_t* bfr__) const;

      uint16_t
      deserializeFields(const uint8_t* bfr__, uint16_t size__);

      uint16_t
      reverseDeserializeFields(const uint8_t* bfr__, uint16_t size__);

      uint16_t
      getId(void) const
      {
        return SessionSubscription::getIdStatic();
      }

      const char*
      getName(void) const
      {
        return "SessionSubscription";
      }

      unsigned
      getFixedSerializationSize(void) const
      {
        return 4;
      }

      unsigned
      getVariableSerializationSize(void) const
      {
        return IMC::getSerializationSize(messages);
      }

      void
      fieldsToJSON(std::ostream& os__, unsigned nindent__) const;
    };

    //! Session Keep-Alive.
    class SessionKeepAlive: public Message
    {
    public:
      //! Session Identifier.
      uint32_t sessid;

      static uint16_t
      getIdStatic(void)
      {
        return 809;
      }

      SessionKeepAlive(void);

      Message*
      clone(void) const
      {
        return new SessionKeepAlive(*this);
      }

      void
      clear(void);

      bool
      fieldsEqual(const Message& msg__) const;

      int
      validate(void) const;

      uint8_t*
      serializeFields(uint8_t* bfr__) const;

      uint16_t
      deserializeFields(const uint8_t* bfr__, uint16_t size__);

      uint16_t
      reverseDeserializeFields(const uint8_t* bfr__, uint16_t size__);

      uint16_t
      getId(void) const
      {
        return SessionKeepAlive::getIdStatic();
      }

      const char*
      getName(void) const
      {
        return "SessionKeepAlive";
      }

      unsigned
      getFixedSerializationSize(void) const
      {
        return 4;
      }

      void
      fieldsToJSON(std::ostream& os__, unsigned nindent__) const;
    };

    //! Session Status.
    class SessionStatus: public Message
    {
    public:
      //! Status.
      enum StatusEnum
      {
        //! Established.
        STATUS_ESTABLISHED = 1,
        //! Closed.
        STATUS_CLOSED = 2
      };

      //! Session Identifier.
      uint32_t sessid;
      //! Status.
      uint8_t status;

      static uint16_t
      getIdStatic(void)
      {
        return 810;
      }

      SessionStatus(void);

      Message*
      clone(void) const
      {
        return new SessionStatus(*this);
      }

      void
      clear(void);

      bool
      fieldsEqual(const Message& msg__) const;

      int
      validate(void) const;

      uint8_t*
      serializeFields(uint8_t* bfr__) const;

      uint16_t
      deserializeFields(const uint8_t* bfr__, uint16_t size__);

      uint16_t
      reverseDeserializeFields(const uint8_t* bfr__, uint16_t size__);

      uint16_t
      getId(void) const
      {
        return SessionStatus::getIdStatic();
      }

      const char*
      getName(void) const
      {
        return "SessionStatus";
      }

      unsigned
      getFixedSerializationSize(void) const
      {
        return 5;
      }

      void
      fieldsToJSON(std::ostream& os__, unsigned nindent__) const;
    };

    //! Push Entity Parameters.
    class PushEntityParameters: public Message
    {
    public:
      //! Entity Name.
      std::string name;

      static uint16_t
      getIdStatic(void)
      {
        return 811;
      }

      PushEntityParameters(void);

      Message*
      clone(void) const
      {
        return new PushEntityParameters(*this);
      }

      void
      clear(void);

      bool
      fieldsEqual(const Message& msg__) const;

      int
      validate(void) const;

      uint8_t*
      serializeFields(uint8_t* bfr__) const;

      uint16_t
      deserializeFields(const uint8_t* bfr__, uint16_t size__);

      uint16_t
      reverseDeserializeFields(const uint8_t* bfr__, uint16_t size__);

      uint16_t
      getId(void) const
      {
        return PushEntityParameters::getIdStatic();
      }

      const char*
      getName(void) const
      {
        return "PushEntityParameters";
      }

      unsigned
      getFixedSerializationSize(void) const
      {
        return 0;
      }

      unsigned
      getVariableSerializationSize(void) const
      {
        return IMC::getSerializationSize(name);
      }

      void
      fieldsToJSON(std::ostream& os__, unsigned nindent__) const;
    };

    //! Pop Entity Parameters.
    class PopEntityParameters: public Message
    {
    public:
      //! Entity Name.
      std::string name;

      static uint16_t
      getIdStatic(void)
      {
        return 812;
      }

      PopEntityParameters(void);

      Message*
      clone(void) const
      {
        return new PopEntityParameters(*this);
      }

      void
      clear(void);

      bool
      fieldsEqual(const Message& msg__) const;

      int
      validate(void) const;

      uint8_t*
      serializeFields(uint8_t* bfr__) const;

      uint16_t
      deserializeFields(const uint8_t* bfr__, uint16_t size__);

      uint16_t
      reverseDeserializeFields(const uint8_t* bfr__, uint16_t size__);

      uint16_t
      getId(void) const
      {
        return PopEntityParameters::getIdStatic();
      }

      const char*
      getName(void) const
      {
        return "PopEntityParameters";
      }

      unsigned
      getFixedSerializationSize(void) const
      {
        return 0;
      }

      unsigned
      getVariableSerializationSize(void) const
      {
        return IMC::getSerializationSize(name);
      }

      void
      fieldsToJSON(std::ostream& os__, unsigned nindent__) const;
    };

    //! I/O Event.
    class IoEvent: public Message
    {
    public:
      //! Type.
      enum TypeEnum
      {
        //! Input Available.
        IOV_TYPE_INPUT = 1,
        //! Input Error.
        IOV_TYPE_INPUT_ERROR = 2
      };

      //! Type.
      uint8_t type;
      //! Error Message.
      std::string error;

      static uint16_t
      getIdStatic(void)
      {
        return 813;
      }

      IoEvent(void);

      Message*
      clone(void) const
      {
        return new IoEvent(*this);
      }

      void
      clear(void);

      bool
      fieldsEqual(const Message& msg__) const;

      int
      validate(void) const;

      uint8_t*
      serializeFields(uint8_t* bfr__) const;

      uint16_t
      deserializeFields(const uint8_t* bfr__, uint16_t size__);

      uint16_t
      reverseDeserializeFields(const uint8_t* bfr__, uint16_t size__);

      uint16_t
      getId(void) const
      {
        return IoEvent::getIdStatic();
      }

      const char*
      getName(void) const
      {
        return "IoEvent";
      }

      unsigned
      getFixedSerializationSize(void) const
      {
        return 1;
      }

      unsigned
      getVariableSerializationSize(void) const
      {
        return IMC::getSerializationSize(error);
      }

      void
      fieldsToJSON(std::ostream& os__, unsigned nindent__) const;
    };

    //! UamTxFrame.
    class UamTxFrame: public Message
    {
    public:
      //! Flags.
      enum FlagsBits
      {
        //! Acknowledgement.
        UTF_ACK = 0x01,
        //! Delayed.
        UTF_DELAYED = 0x02
      };

      //! Sequence Id.
      uint16_t seq;
      //! Destination System.
      std::string sys_dst;
      //! Flags.
      uint8_t flags;
      //! Data.
      std::vector<char> data;

      static uint16_t
      getIdStatic(void)
      {
        return 814;
      }

      UamTxFrame(void);

      Message*
      clone(void) const
      {
        return new UamTxFrame(*this);
      }

      void
      clear(void);

      bool
      fieldsEqual(const Message& msg__) const;

      int
      validate(void) const;

      uint8_t*
      serializeFields(uint8_t* bfr__) const;

      uint16_t
      deserializeFields(const uint8_t* bfr__, uint16_t size__);

      uint16_t
      reverseDeserializeFields(const uint8_t* bfr__, uint16_t size__);

      uint16_t
      getId(void) const
      {
        return UamTxFrame::getIdStatic();
      }

      const char*
      getName(void) const
      {
        return "UamTxFrame";
      }

      unsigned
      getFixedSerializationSize(void) const
      {
        return 3;
      }

      unsigned
      getVariableSerializationSize(void) const
      {
        return IMC::getSerializationSize(sys_dst) + IMC::getSerializationSize(data);
      }

      void
      fieldsToJSON(std::ostream& os__, unsigned nindent__) const;
    };

    //! UamRxFrame.
    class UamRxFrame: public Message
    {
    public:
      //! Flags.
      enum FlagsBits
      {
        //! Promiscuous.
        URF_PROMISCUOUS = 0x01,
        //! Delayed.
        URF_DELAYED = 0x02
      };

      //! Source System.
      std::string sys_src;
      //! Destination System.
      std::string sys_dst;
      //! Flags.
      uint8_t flags;
      //! Data.
      std::vector<char> data;

      static uint16_t
      getIdStatic(void)
      {
        return 815;
      }

      UamRxFrame(void);

      Message*
      clone(void) const
      {
        return new UamRxFrame(*this);
      }

      void
      clear(void);

      bool
      fieldsEqual(const Message& msg__) const;

      int
      validate(void) const;

      uint8_t*
      serializeFields(uint8_t* bfr__) const;

      uint16_t
      deserializeFields(const uint8_t* bfr__, uint16_t size__);

      uint16_t
      reverseDeserializeFields(const uint8_t* bfr__, uint16_t size__);

      uint16_t
      getId(void) const
      {
        return UamRxFrame::getIdStatic();
      }

      const char*
      getName(void) const
      {
        return "UamRxFrame";
      }

      unsigned
      getFixedSerializationSize(void) const
      {
        return 1;
      }

      unsigned
      getVariableSerializationSize(void) const
      {
        return IMC::getSerializationSize(sys_src) + IMC::getSerializationSize(sys_dst) + IMC::getSerializationSize(data);
      }

      void
      fieldsToJSON(std::ostream& os__, unsigned nindent__) const;
    };

    //! UamTxStatus.
    class UamTxStatus: public Message
    {
    public:
      //! Value.
      enum ValueEnum
      {
        //! Transmission Completed.
        UTS_DONE = 0,
        //! Transmission Failed.
        UTS_FAILED = 1,
        //! Transmission Canceled.
        UTS_CANCELED = 2,
        //! Modem is busy.
        UTS_BUSY = 3,
        //! Invalid address.
        UTS_INV_ADDR = 4,
        //! In Progress.
        UTS_IP = 5
      };

      //! Sequence Id.
      uint16_t seq;
      //! Value.
      uint8_t value;
      //! Error Message.
      std::string error;

      static uint16_t
      getIdStatic(void)
      {
        return 816;
      }

      UamTxStatus(void);

      Message*
      clone(void) const
      {
        return new UamTxStatus(*this);
      }

      void
      clear(void);

      bool
      fieldsEqual(const Message& msg__) const;

      int
      validate(void) const;

      uint8_t*
      serializeFields(uint8_t* bfr__) const;

      uint16_t
      deserializeFields(const uint8_t* bfr__, uint16_t size__);

      uint16_t
      reverseDeserializeFields(const uint8_t* bfr__, uint16_t size__);

      uint16_t
      getId(void) const
      {
        return UamTxStatus::getIdStatic();
      }

      const char*
      getName(void) const
      {
        return "UamTxStatus";
      }

      unsigned
      getFixedSerializationSize(void) const
      {
        return 3;
      }

      unsigned
      getVariableSerializationSize(void) const
      {
        return IMC::getSerializationSize(error);
      }

      fp64_t
      getValueFP(void) const;

      void
      setValueFP(fp64_t val);

      void
      fieldsToJSON(std::ostream& os__, unsigned nindent__) const;
    };

    //! UamRxRange.
    class UamRxRange: public Message
    {
    public:
      //! Sequence Id.
      uint16_t seq;
      //! System.
      std::string sys;
      //! Value.
      fp32_t value;

      static uint16_t
      getIdStatic(void)
      {
        return 817;
      }

      UamRxRange(void);

      Message*
      clone(void) const
      {
        return new UamRxRange(*this);
      }

      void
      clear(void);

      bool
      fieldsEqual(const Message& msg__) const;

      int
      validate(void) const;

      uint8_t*
      serializeFields(uint8_t* bfr__) const;

      uint16_t
      deserializeFields(const uint8_t* bfr__, uint16_t size__);

      uint16_t
      reverseDeserializeFields(const uint8_t* bfr__, uint16_t size__);

      uint16_t
      getId(void) const
      {
        return UamRxRange::getIdStatic();
      }

      const char*
      getName(void) const
      {
        return "UamRxRange";
      }

      unsigned
      getFixedSerializationSize(void) const
      {
        return 6;
      }

      unsigned
      getVariableSerializationSize(void) const
      {
        return IMC::getSerializationSize(sys);
      }

      fp64_t
      getValueFP(void) const;

      void
      setValueFP(fp64_t val);

      void
      fieldsToJSON(std::ostream& os__, unsigned nindent__) const;
    };

    //! Formation Control Parameters.
    class FormCtrlParam: public Message
    {
    public:
      //! Action.
      enum ActionEnum
      {
        //! Request.
        OP_REQ = 0,
        //! Set.
        OP_SET = 1,
        //! Report.
        OP_REP = 2
      };

      //! Action.
      uint8_t action;
      //! Longitudinal Gain.
      fp32_t longain;
      //! Lateral Gain.
      fp32_t latgain;
      //! Boundary Layer Thickness.
      uint32_t bondthick;
      //! Leader Gain.
      fp32_t leadgain;
      //! Deconfliction Gain.
      fp32_t deconflgain;

      static uint16_t
      getIdStatic(void)
      {
        return 820;
      }

      FormCtrlParam(void);

      Message*
      clone(void) const
      {
        return new FormCtrlParam(*this);
      }

      void
      clear(void);

      bool
      fieldsEqual(const Message& msg__) const;

      int
      validate(void) const;

      uint8_t*
      serializeFields(uint8_t* bfr__) const;

      uint16_t
      deserializeFields(const uint8_t* bfr__, uint16_t size__);

      uint16_t
      reverseDeserializeFields(const uint8_t* bfr__, uint16_t size__);

      uint16_t
      getId(void) const
      {
        return FormCtrlParam::getIdStatic();
      }

      const char*
      getName(void) const
      {
        return "FormCtrlParam";
      }

      unsigned
      getFixedSerializationSize(void) const
      {
        return 21;
      }

      void
      fieldsToJSON(std::ostream& os__, unsigned nindent__) const;
    };

    //! Formation Evaluation Data.
    class FormationEval: public Message
    {
    public:
      //! Mean position error.
      fp32_t err_mean;
      //! Absolute minimum distance.
      fp32_t dist_min_abs;
      //! Mean minimum distance.
      fp32_t dist_min_mean;

      static uint16_t
      getIdStatic(void)
      {
        return 821;
      }

      FormationEval(void);

      Message*
      clone(void) const
      {
        return new FormationEval(*this);
      }

      void
      clear(void);

      bool
      fieldsEqual(const Message& msg__) const;

      int
      validate(void) const;

      uint8_t*
      serializeFields(uint8_t* bfr__) const;

      uint16_t
      deserializeFields(const uint8_t* bfr__, uint16_t size__);

      uint16_t
      reverseDeserializeFields(const uint8_t* bfr__, uint16_t size__);

      uint16_t
      getId(void) const
      {
        return FormationEval::getIdStatic();
      }

      const char*
      getName(void) const
      {
        return "FormationEval";
      }

      unsigned
      getFixedSerializationSize(void) const
      {
        return 12;
      }

      void
      fieldsToJSON(std::ostream& os__, unsigned nindent__) const;
    };

    //! Formation Control Parameters.
    class FormationControlParams: public Message
    {
    public:
      //! Action.
      enum ActionEnum
      {
        //! Request.
        OP_REQ = 0,
        //! Set.
        OP_SET = 1,
        //! Report.
        OP_REP = 2
      };

      //! Action.
      uint8_t action;
      //! Longitudinal Gain.
      fp32_t lon_gain;
      //! Lateral Gain.
      fp32_t lat_gain;
      //! Boundary Layer Thickness.
      fp32_t bond_thick;
      //! Leader Gain.
      fp32_t lead_gain;
      //! Deconfliction Gain.
      fp32_t deconfl_gain;
      //! Acceleration Switch Gain.
      fp32_t accel_switch_gain;
      //! Safety Distance.
      fp32_t safe_dist;
      //! Deconfliction Offset.
      fp32_t deconflict_offset;
      //! Acceleration Safety Margin.
      fp32_t accel_safe_margin;
      //! Maximum Longitudinal Acceleration.
      fp32_t accel_lim_x;

      static uint16_t
      getIdStatic(void)
      {
        return 822;
      }

      FormationControlParams(void);

      Message*
      clone(void) const
      {
        return new FormationControlParams(*this);
      }

      void
      clear(void);

      bool
      fieldsEqual(const Message& msg__) const;

      int
      validate(void) const;

      uint8_t*
      serializeFields(uint8_t* bfr__) const;

      uint16_t
      deserializeFields(const uint8_t* bfr__, uint16_t size__);

      uint16_t
      reverseDeserializeFields(const uint8_t* bfr__, uint16_t size__);

      uint16_t
      getId(void) const
      {
        return FormationControlParams::getIdStatic();
      }

      const char*
      getName(void) const
      {
        return "FormationControlParams";
      }

      unsigned
      getFixedSerializationSize(void) const
      {
        return 41;
      }

      void
      fieldsToJSON(std::ostream& os__, unsigned nindent__) const;
    };

    //! Formation Evaluation Data.
    class FormationEvaluation: public Message
    {
    public:
      //! Type.
      enum TypeEnum
      {
        //! Request.
        FC_REQUEST = 0,
        //! Report.
        FC_REPORT = 1
      };

      //! Operation.
      enum OperationEnum
      {
        //! Start.
        OP_START = 0,
        //! Stop.
        OP_STOP = 1,
        //! Ready.
        OP_READY = 2,
        //! Executing.
        OP_EXECUTING = 3,
        //! Failure.
        OP_FAILURE = 4
      };

      //! Type.
      uint8_t type;
      //! Operation.
      uint8_t op;
      //! Mean Position Error.
      fp32_t err_mean;
      //! Absolute Minimum Distance.
      fp32_t dist_min_abs;
      //! Mean Minimum Distance.
      fp32_t dist_min_mean;
      //! Mean Roll Rate.
      fp32_t roll_rate_mean;
      //! Evaluation Time.
      fp32_t time;
      //! Formation Control Parameters.
      InlineMessage<FormationControlParams> controlparams;

      static uint16_t
      getIdStatic(void)
      {
        return 823;
      }

      FormationEvaluation(void);

      Message*
      clone(void) const
      {
        return new FormationEvaluation(*this);
      }

      void
      clear(void);

      bool
      fieldsEqual(const Message& msg__) const;

      int
      validate(void) const;

      uint8_t*
      serializeFields(uint8_t* bfr__) const;

      uint16_t
      deserializeFields(const uint8_t* bfr__, uint16_t size__);

      uint16_t
      reverseDeserializeFields(const uint8_t* bfr__, uint16_t size__);

      uint16_t
      getId(void) const
      {
        return FormationEvaluation::getIdStatic();
      }

      const char*
      getName(void) const
      {
        return "FormationEvaluation";
      }

      unsigned
      getFixedSerializationSize(void) const
      {
        return 22;
      }

      unsigned
      getVariableSerializationSize(void) const
      {
        return controlparams.getSerializationSize();
      }

      void
      fieldsToJSON(std::ostream& os__, unsigned nindent__) const;

    protected:
      void
      setTimeStampNested(double value__);

      void
      setSourceNested(uint16_t value__);

      void
      setSourceEntityNested(uint8_t value__);

      void
      setDestinationNested(uint16_t value__);

      void
      setDestinationEntityNested(uint8_t value__);
    };

    //! Message Fragment.
    class MessagePart: public Message
    {
    public:
      //! Transmission Unique Id.
      uint8_t uid;
      //! Fragment Number.
      uint8_t frag_number;
      //! Total Number of fragments.
      uint8_t num_frags;
      //! Fragment Data.
      std::vector<char> data;

      static uint16_t
      getIdStatic(void)
      {
        return 877;
      }

      MessagePart(void);

      Message*
      clone(void) const
      {
        return new MessagePart(*this);
      }

      void
      clear(void);

      bool
      fieldsEqual(const Message& msg__) const;

      int
      validate(void) const;

      uint8_t*
      serializeFields(uint8_t* bfr__) const;

      uint16_t
      deserializeFields(const uint8_t* bfr__, uint16_t size__);

      uint16_t
      reverseDeserializeFields(const uint8_t* bfr__, uint16_t size__);

      uint16_t
      getId(void) const
      {
        return MessagePart::getIdStatic();
      }

      const char*
      getName(void) const
      {
        return "MessagePart";
      }

      unsigned
      getFixedSerializationSize(void) const
      {
        return 3;
      }

      unsigned
      getVariableSerializationSize(void) const
      {
        return IMC::getSerializationSize(data);
      }

      void
      fieldsToJSON(std::ostream& os__, unsigned nindent__) const;
    };

    //! Neptus Blob.
    class NeptusBlob: public Message
    {
    public:
      //! ContentType.
      std::string content_type;
      //! Content.
      std::vector<char> content;

      static uint16_t
      getIdStatic(void)
      {
        return 888;
      }

      NeptusBlob(void);

      Message*
      clone(void) const
      {
        return new NeptusBlob(*this);
      }

      void
      clear(void);

      bool
      fieldsEqual(const Message& msg__) const;

      int
      validate(void) const;

      uint8_t*
      serializeFields(uint8_t* bfr__) const;

      uint16_t
      deserializeFields(const uint8_t* bfr__, uint16_t size__);

      uint16_t
      reverseDeserializeFields(const uint8_t* bfr__, uint16_t size__);

      uint16_t
      getId(void) const
      {
        return NeptusBlob::getIdStatic();
      }

      const char*
      getName(void) const
      {
        return "NeptusBlob";
      }

      unsigned
      getFixedSerializationSize(void) const
      {
        return 0;
      }

      unsigned
      getVariableSerializationSize(void) const
      {
        return IMC::getSerializationSize(content_type) + IMC::getSerializationSize(content);
      }

      void
      fieldsToJSON(std::ostream& os__, unsigned nindent__) const;
    };

    //! Aborted.
    class Aborted: public Message
    {
    public:

      static uint16_t
      getIdStatic(void)
      {
        return 889;
      }

      Aborted(void);

      Message*
      clone(void) const
      {
        return new Aborted(*this);
      }

      void
      clear(void);

      int
      validate(void) const;

      uint8_t*
      serializeFields(uint8_t* bfr__) const;

      uint16_t
      deserializeFields(const uint8_t* bfr__, uint16_t size__);

      uint16_t
      reverseDeserializeFields(const uint8_t* bfr__, uint16_t size__);

      uint16_t
      getId(void) const
      {
        return Aborted::getIdStatic();
      }

      const char*
      getName(void) const
      {
        return "Aborted";
      }

      unsigned
      getFixedSerializationSize(void) const
      {
        return 0;
      }
    };

    //! USBL Angles.
    class UsblAngles: public Message
    {
    public:
      //! Target.
      uint16_t target;
      //! Bearing.
      fp32_t bearing;
      //! Elevation.
      fp32_t elevation;

      static uint16_t
      getIdStatic(void)
      {
        return 890;
      }

      UsblAngles(void);

      Message*
      clone(void) const
      {
        return new UsblAngles(*this);
      }

      void
      clear(void);

      bool
      fieldsEqual(const Message& msg__) const;

      int
      validate(void) const;

      uint8_t*
      serializeFields(uint8_t* bfr__) const;

      uint16_t
      deserializeFields(const uint8_t* bfr__, uint16_t size__);

      uint16_t
      reverseDeserializeFields(const uint8_t* bfr__, uint16_t size__);

      uint16_t
      getId(void) const
      {
        return UsblAngles::getIdStatic();
      }

      const char*
      getName(void) const
      {
        return "UsblAngles";
      }

      unsigned
      getFixedSerializationSize(void) const
      {
        return 10;
      }

      void
      fieldsToJSON(std::ostream& os__, unsigned nindent__) const;
    };

    //! USBL Position.
    class UsblPosition: public Message
    {
    public:
      //! Target.
      uint16_t target;
      //! X.
      fp32_t x;
      //! Y.
      fp32_t y;
      //! Z.
      fp32_t z;

      static uint16_t
      getIdStatic(void)
      {
        return 891;
      }

      UsblPosition(void);

      Message*
      clone(void) const
      {
        return new UsblPosition(*this);
      }

      void
      clear(void);

      bool
      fieldsEqual(const Message& msg__) const;

      int
      validate(void) const;

      uint8_t*
      serializeFields(uint8_t* bfr__) const;

      uint16_t
      deserializeFields(const uint8_t* bfr__, uint16_t size__);

      uint16_t
      reverseDeserializeFields(const uint8_t* bfr__, uint16_t size__);

      uint16_t
      getId(void) const
      {
        return UsblPosition::getIdStatic();
      }

      const char*
      getName(void) const
      {
        return "UsblPosition";
      }

      unsigned
      getFixedSerializationSize(void) const
      {
        return 14;
      }

      void
      fieldsToJSON(std::ostream& os__, unsigned nindent__) const;
    };

    //! USBL Fix.
    class UsblFix: public Message
    {
    public:
      //! Target.
      uint16_t target;
      //! Latitude (WGS-84).
      fp64_t lat;
      //! Longitude (WGS-84).
      fp64_t lon;
      //! Z Units.
      uint8_t z_units;
      //! Z Reference.
      fp32_t z;

      static uint16_t
      getIdStatic(void)
      {
        return 892;
      }

      UsblFix(void);

      Message*
      clone(void) const
      {
        return new UsblFix(*this);
      }

      void
      clear(void);

      bool
      fieldsEqual(const Message& msg__) const;

      int
      validate(void) const;

      uint8_t*
      serializeFields(uint8_t* bfr__) const;

      uint16_t
      deserializeFields(const uint8_t* bfr__, uint16_t size__);

      uint16_t
      reverseDeserializeFields(const uint8_t* bfr__, uint16_t size__);

      uint16_t
      getId(void) const
      {
        return UsblFix::getIdStatic();
      }

      const char*
      getName(void) const
      {
        return "UsblFix";
      }

      unsigned
      getFixedSerializationSize(void) const
      {
        return 23;
      }

      void
      fieldsToJSON(std::ostream& os__, unsigned nindent__) const;
    };

    //! Parameters XML.
    class ParametersXml: public Message
    {
    public:
      //! Locale.
      std::string locale;
      //! Configuration Data.
      std::vector<char> config;

      static uint16_t
      getIdStatic(void)
      {
        return 893;
      }

      ParametersXml(void);

      Message*
      clone(void) const
      {
        return new ParametersXml(*this);
      }

      void
      clear(void);

      bool
      fieldsEqual(const Message& msg__) const;

      int
      validate(void) const;

      uint8_t*
      serializeFields(uint8_t* bfr__) const;

      uint16_t
      deserializeFields(const uint8_t* bfr__, uint16_t size__);

      uint16_t
      reverseDeserializeFields(const uint8_t* bfr__, uint16_t size__);

      uint16_t
      getId(void) const
      {
        return ParametersXml::getIdStatic();
      }

      const char*
      getName(void) const
      {
        return "ParametersXml";
      }

      unsigned
      getFixedSerializationSize(void) const
      {
        return 0;
      }

      unsigned
      getVariableSerializationSize(void) const
      {
        return IMC::getSerializationSize(locale) + IMC::getSerializationSize(config);
      }

      void
      fieldsToJSON(std::ostream& os__, unsigned nindent__) const;
    };

    //! Get Parameters XML.
    class GetParametersXml: public Message
    {
    public:

      static uint16_t
      getIdStatic(void)
      {
        return 894;
      }

      GetParametersXml(void);

      Message*
      clone(void) const
      {
        return new GetParametersXml(*this);
      }

      void
      clear(void);

      int
      validate(void) const;

      uint8_t*
      serializeFields(uint8_t* bfr__) const;

      uint16_t
      deserializeFields(const uint8_t* bfr__, uint16_t size__);

      uint16_t
      reverseDeserializeFields(const uint8_t* bfr__, uint16_t size__);

      uint16_t
      getId(void) const
      {
        return GetParametersXml::getIdStatic();
      }

      const char*
      getName(void) const
      {
        return "GetParametersXml";
      }

      unsigned
      getFixedSerializationSize(void) const
      {
        return 0;
      }
    };
  }
}

#endif<|MERGE_RESOLUTION|>--- conflicted
+++ resolved
@@ -26,11 +26,7 @@
 //***************************************************************************
 // Automatically generated.                                                 *
 //***************************************************************************
-<<<<<<< HEAD
-// IMC XML MD5: 0bb52ca2c789909fdc0b69126b04af22                            *
-=======
 // IMC XML MD5: 4663673b775daaf6b93edc177859e286                            *
->>>>>>> 1657eebb
 //***************************************************************************
 
 #ifndef DUNE_IMC_DEFINITIONS_HPP_INCLUDED_
@@ -3664,20 +3660,6 @@
       fieldsToJSON(std::ostream& os__, unsigned nindent__) const;
     };
 
-<<<<<<< HEAD
-    //! Remote Command.
-    class RemoteCommand: public RemoteData
-    {
-    public:
-      //! Original Source.
-      uint16_t original_source;
-      //! Destination.
-      uint16_t destination;
-      //! Timeout.
-      fp64_t timeout;
-      //! Command.
-      InlineMessage<Message> cmd;
-=======
     //! Historic Data Sample.
     class HistoricSample: public Message
     {
@@ -3696,89 +3678,61 @@
       int16_t t;
       //! Data Sample.
       InlineMessage<Message> sample;
->>>>>>> 1657eebb
-
-      static uint16_t
-      getIdStatic(void)
-      {
-<<<<<<< HEAD
-        return 188;
-      }
-
-      RemoteCommand(void);
-=======
+
+      static uint16_t
+      getIdStatic(void)
+      {
         return 186;
       }
 
       HistoricSample(void);
->>>>>>> 1657eebb
-
-      Message*
-      clone(void) const
-      {
-<<<<<<< HEAD
-        return new RemoteCommand(*this);
-=======
+
+      Message*
+      clone(void) const
+      {
         return new HistoricSample(*this);
->>>>>>> 1657eebb
-      }
-
-      void
-      clear(void);
-
-      bool
-      fieldsEqual(const Message& msg__) const;
-
-      int
-      validate(void) const;
-
-      uint8_t*
-      serializeFields(uint8_t* bfr__) const;
-
-      uint16_t
-      deserializeFields(const uint8_t* bfr__, uint16_t size__);
-
-      uint16_t
-      reverseDeserializeFields(const uint8_t* bfr__, uint16_t size__);
-
-      uint16_t
-      getId(void) const
-      {
-<<<<<<< HEAD
-        return RemoteCommand::getIdStatic();
-=======
+      }
+
+      void
+      clear(void);
+
+      bool
+      fieldsEqual(const Message& msg__) const;
+
+      int
+      validate(void) const;
+
+      uint8_t*
+      serializeFields(uint8_t* bfr__) const;
+
+      uint16_t
+      deserializeFields(const uint8_t* bfr__, uint16_t size__);
+
+      uint16_t
+      reverseDeserializeFields(const uint8_t* bfr__, uint16_t size__);
+
+      uint16_t
+      getId(void) const
+      {
         return HistoricSample::getIdStatic();
->>>>>>> 1657eebb
-      }
-
-      const char*
-      getName(void) const
-      {
-<<<<<<< HEAD
-        return "RemoteCommand";
-=======
+      }
+
+      const char*
+      getName(void) const
+      {
         return "HistoricSample";
->>>>>>> 1657eebb
-      }
-
-      unsigned
-      getFixedSerializationSize(void) const
-      {
-<<<<<<< HEAD
-        return 12;
-=======
+      }
+
+      unsigned
+      getFixedSerializationSize(void) const
+      {
         return 11;
->>>>>>> 1657eebb
       }
 
       unsigned
       getVariableSerializationSize(void) const
       {
-<<<<<<< HEAD
-        return cmd.getSerializationSize();
-=======
         return sample.getSerializationSize();
->>>>>>> 1657eebb
       }
 
       void
@@ -3812,11 +3766,7 @@
       //! Base Timestamp.
       fp32_t base_time;
       //! Data.
-<<<<<<< HEAD
-      MessageList<RemoteCommand> data;
-=======
       MessageList<HistoricSample> data;
->>>>>>> 1657eebb
 
       static uint16_t
       getIdStatic(void)
@@ -3967,26 +3917,6 @@
       fieldsToJSON(std::ostream& os__, unsigned nindent__) const;
     };
 
-<<<<<<< HEAD
-    //! Historic Data Sample.
-    class HistoricSample: public RemoteData
-    {
-    public:
-      //! Original System Id.
-      uint16_t sys_id;
-      //! Priority.
-      int8_t priority;
-      //! X offset.
-      int16_t x;
-      //! Y offset.
-      int16_t y;
-      //! Z offset.
-      int16_t z;
-      //! Time offset.
-      int16_t t;
-      //! Data Sample.
-      InlineMessage<Message> sample;
-=======
     //! Historic Data Query.
     class HistoricDataQuery: public Message
     {
@@ -4010,89 +3940,61 @@
       uint16_t max_size;
       //! Data.
       InlineMessage<HistoricData> data;
->>>>>>> 1657eebb
-
-      static uint16_t
-      getIdStatic(void)
-      {
-<<<<<<< HEAD
-        return 186;
-      }
-
-      HistoricSample(void);
-=======
+
+      static uint16_t
+      getIdStatic(void)
+      {
         return 187;
       }
 
       HistoricDataQuery(void);
->>>>>>> 1657eebb
-
-      Message*
-      clone(void) const
-      {
-<<<<<<< HEAD
-        return new HistoricSample(*this);
-=======
+
+      Message*
+      clone(void) const
+      {
         return new HistoricDataQuery(*this);
->>>>>>> 1657eebb
-      }
-
-      void
-      clear(void);
-
-      bool
-      fieldsEqual(const Message& msg__) const;
-
-      int
-      validate(void) const;
-
-      uint8_t*
-      serializeFields(uint8_t* bfr__) const;
-
-      uint16_t
-      deserializeFields(const uint8_t* bfr__, uint16_t size__);
-
-      uint16_t
-      reverseDeserializeFields(const uint8_t* bfr__, uint16_t size__);
-
-      uint16_t
-      getId(void) const
-      {
-<<<<<<< HEAD
-        return HistoricSample::getIdStatic();
-=======
+      }
+
+      void
+      clear(void);
+
+      bool
+      fieldsEqual(const Message& msg__) const;
+
+      int
+      validate(void) const;
+
+      uint8_t*
+      serializeFields(uint8_t* bfr__) const;
+
+      uint16_t
+      deserializeFields(const uint8_t* bfr__, uint16_t size__);
+
+      uint16_t
+      reverseDeserializeFields(const uint8_t* bfr__, uint16_t size__);
+
+      uint16_t
+      getId(void) const
+      {
         return HistoricDataQuery::getIdStatic();
->>>>>>> 1657eebb
-      }
-
-      const char*
-      getName(void) const
-      {
-<<<<<<< HEAD
-        return "HistoricSample";
-=======
+      }
+
+      const char*
+      getName(void) const
+      {
         return "HistoricDataQuery";
->>>>>>> 1657eebb
-      }
-
-      unsigned
-      getFixedSerializationSize(void) const
-      {
-<<<<<<< HEAD
-        return 11;
-=======
+      }
+
+      unsigned
+      getFixedSerializationSize(void) const
+      {
         return 5;
->>>>>>> 1657eebb
       }
 
       unsigned
       getVariableSerializationSize(void) const
       {
-<<<<<<< HEAD
-        return sample.getSerializationSize();
-=======
         return data.getSerializationSize();
->>>>>>> 1657eebb
       }
 
       void
@@ -4115,31 +4017,6 @@
       setDestinationEntityNested(uint8_t value__);
     };
 
-<<<<<<< HEAD
-    //! Historic Data Query.
-    class HistoricDataQuery: public Message
-    {
-    public:
-      //! Request Type.
-      enum RequestTypeEnum
-      {
-        //! Query.
-        HRTYPE_QUERY = 1,
-        //! Reply.
-        HRTYPE_REPLY = 2,
-        //! Clear.
-        HRTYPE_CLEAR = 3
-      };
-
-      //! Request Id.
-      uint16_t req_id;
-      //! Request Type.
-      uint8_t type;
-      //! Maximum Size.
-      uint16_t max_size;
-      //! Data.
-      InlineMessage<HistoricData> data;
-=======
     //! Remote Command.
     class RemoteCommand: public Message
     {
@@ -4152,89 +4029,61 @@
       fp64_t timeout;
       //! Command.
       InlineMessage<Message> cmd;
->>>>>>> 1657eebb
-
-      static uint16_t
-      getIdStatic(void)
-      {
-<<<<<<< HEAD
-        return 187;
-      }
-
-      HistoricDataQuery(void);
-=======
+
+      static uint16_t
+      getIdStatic(void)
+      {
         return 188;
       }
 
       RemoteCommand(void);
->>>>>>> 1657eebb
-
-      Message*
-      clone(void) const
-      {
-<<<<<<< HEAD
-        return new HistoricDataQuery(*this);
-=======
+
+      Message*
+      clone(void) const
+      {
         return new RemoteCommand(*this);
->>>>>>> 1657eebb
-      }
-
-      void
-      clear(void);
-
-      bool
-      fieldsEqual(const Message& msg__) const;
-
-      int
-      validate(void) const;
-
-      uint8_t*
-      serializeFields(uint8_t* bfr__) const;
-
-      uint16_t
-      deserializeFields(const uint8_t* bfr__, uint16_t size__);
-
-      uint16_t
-      reverseDeserializeFields(const uint8_t* bfr__, uint16_t size__);
-
-      uint16_t
-      getId(void) const
-      {
-<<<<<<< HEAD
-        return HistoricDataQuery::getIdStatic();
-=======
+      }
+
+      void
+      clear(void);
+
+      bool
+      fieldsEqual(const Message& msg__) const;
+
+      int
+      validate(void) const;
+
+      uint8_t*
+      serializeFields(uint8_t* bfr__) const;
+
+      uint16_t
+      deserializeFields(const uint8_t* bfr__, uint16_t size__);
+
+      uint16_t
+      reverseDeserializeFields(const uint8_t* bfr__, uint16_t size__);
+
+      uint16_t
+      getId(void) const
+      {
         return RemoteCommand::getIdStatic();
->>>>>>> 1657eebb
-      }
-
-      const char*
-      getName(void) const
-      {
-<<<<<<< HEAD
-        return "HistoricDataQuery";
-=======
+      }
+
+      const char*
+      getName(void) const
+      {
         return "RemoteCommand";
->>>>>>> 1657eebb
-      }
-
-      unsigned
-      getFixedSerializationSize(void) const
-      {
-<<<<<<< HEAD
-        return 5;
-=======
+      }
+
+      unsigned
+      getFixedSerializationSize(void) const
+      {
         return 12;
->>>>>>> 1657eebb
       }
 
       unsigned
       getVariableSerializationSize(void) const
       {
-<<<<<<< HEAD
-        return data.getSerializationSize();
-=======
         return cmd.getSerializationSize();
->>>>>>> 1657eebb
       }
 
       void
