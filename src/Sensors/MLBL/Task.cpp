//***************************************************************************
// Copyright 2007-2014 Universidade do Porto - Faculdade de Engenharia      *
// Laboratório de Sistemas e Tecnologia Subaquática (LSTS)                  *
//***************************************************************************
// This file is part of DUNE: Unified Navigation Environment.               *
//                                                                          *
// Commercial Licence Usage                                                 *
// Licencees holding valid commercial DUNE licences may use this file in    *
// accordance with the commercial licence agreement provided with the       *
// Software or, alternatively, in accordance with the terms contained in a  *
// written agreement between you and Universidade do Porto. For licensing   *
// terms, conditions, and further information contact lsts@fe.up.pt.        *
//                                                                          *
// European Union Public Licence - EUPL v.1.1 Usage                         *
// Alternatively, this file may be used under the terms of the EUPL,        *
// Version 1.1 only (the "Licence"), appearing in the file LICENCE.md       *
// included in the packaging of this file. You may not use this work        *
// except in compliance with the Licence. Unless required by applicable     *
// law or agreed to in writing, software distributed under the Licence is   *
// distributed on an "AS IS" basis, WITHOUT WARRANTIES OR CONDITIONS OF     *
// ANY KIND, either express or implied. See the Licence for the specific    *
// language governing permissions and limitations at                        *
// https://www.lsts.pt/dune/licence.                                        *
//***************************************************************************
// Author: Ricardo Martins                                                  *
//***************************************************************************

// ISO C++ 98 headers.
#include <vector>
#include <memory>
#include <string>
#include <cstddef>

// DUNE headers.
#include <DUNE/DUNE.hpp>

namespace Sensors
{
  namespace MLBL
  {
    using DUNE_NAMESPACES;

    //! Duration of a Mini-Packet in seconds.
    static const double c_mpk_duration = 0.90;
    //! Default command reply timeout.
    static const double c_cmd_reply_tout = 4.0;
    //! Cycle Init Timeout (s).
    static const unsigned c_cto = 10;
    //! Input Timeout (s).
    static const double c_input_tout = c_cto + 5;
    //! Abort code.
    static const unsigned c_code_abort = 0x000a;
    //! Abort acked code.
    static const unsigned c_code_abort_ack = 0x000b;
    //! Start plan acknowledge code.
    static const unsigned c_code_plan_ack = 0x000c;
    //! Restart system code.
    static const unsigned c_code_sys_restart = 0x01a6;
    //! Restart system ack code.
    static const unsigned c_code_sys_restart_ack = 0x01a7;
    // Acoustic Report code.
    static const uint8_t c_code_report = 0x1;
    // Start plan code.
    static const uint8_t c_code_plan = 0x2;
    // Binary message size.
    static const uint8_t c_binary_size = 32;

    enum BeaconType
    {
      BT_TRANSPONDER,
      BT_MODEM
    };

    enum EntityStates
    {
      STA_BOOT,
      STA_NO_BEACONS,
      STA_IDLE,
      STA_ACTIVE,
      STA_ERR_COM,
      STA_ERR_SRC,
      STA_ERR_STP,
      STA_MAX
    };

    enum Results
    {
      // Nothing happened.
      RS_NONE = 0,
      // Address set reply.
      RS_SRC_ACKD = 1 << 1,
      // NRV set reply.
      RS_NRV_ACKD = 1 << 2,
      // Address set reply.
      RS_CTO_ACKD = 1 << 3,
      // NB Ping send acknowledgment.
      RS_PNG_ACKD = 1 << 4,
      // NB travel time.
      RS_PNG_TIME = 1 << 5,
      // Mini-Packet send acknowledgment.
      RS_MPK_ACKD = 1 << 6,
      // Mini-Packet transmission started.
      RS_MPK_STAR = 1 << 7,
      // Mini-Packet transmission ended.
      RS_MPK_SENT = 1 << 8,
      // Turn around time configured reply.
      RS_TAT_ACKD = 1 << 9,
      // XST set reply.
      RS_XST_ACKD = 1 << 10
    };

    // Configuration parameters.
    struct Arguments
    {
      //! Serial port device.
      std::string uart_dev;
      //! Serial port baud rate.
      unsigned uart_baud;
      //! Maximum time without ranges.
      double range_tout;
      //! Report types.
      std::string report;
      //! Delay before sending range reports.
      double report_delay_bef;
      //! Delay after sending range reports.
      double report_delay_aft;
      //! Delay before sending Mini-Packet.
      double mpk_delay_bef;
      //! Delay after sending Mini-Packet.
      double mpk_delay_aft;
      //! Maximum age of a good range (for reporting).
      double good_range_age;
      //! Time between range reports.
      double report_period;
      //! Ping Period.
      double ping_period;
      //! Transponder Ping Timeout.
      unsigned ping_tout_nb;
      //! Micromodem Ping Timeout.
      unsigned ping_tout_mm;
      //! Length of transmit pings.
      unsigned tx_length;
      //! Length of receive pings.
      unsigned rx_length;
      //! Sound speed on water.
      double sound_speed_def;
      //! Entity label of sound speed provider.
      std::string sound_speed_elabel;
      //! Turn around time (ms).
      unsigned turn_around_time;
      //! Transmit only underwater.
      bool only_underwater;
      //! Name of the section with modem addresses.
      std::string addr_section;
    };

    //! Narrow-Band Beacon
    struct Beacon
    {
      // Beacon name.
      std::string name;
      // Beacon Type.
      BeaconType type;
      // Beacon id.
      unsigned id;
      // Beacon query frequency.
      unsigned query_frequency;
      // Beacon reply frequency.
      unsigned reply_frequency;
      // Last range.
      unsigned range;
      // Last range timestamp.
      double range_time;
      // Latitude.
      double lat;
      // Longitude.
      double lon;
      // Depth
      float depth;

      Beacon(void):
        id(0),
        query_frequency(0),
        reply_frequency(0),
        range(0),
        range_time(0),
        lat(0),
        lon(0),
        depth(0)
      { }
    };

    //! Complete LBL.
    struct LBL
    {
      // Beacons.
      std::vector<Beacon> beacons;

      LBL(void):
        index(0)
      { }

      unsigned
      next(void)
      {
        unsigned it = index;
        if (++index >= beacons.size())
          index = 0;

        return it;
      }

      bool
      empty(void) const
      {
        return beacons.empty();
      }

      void
      clear(void)
      {
        beacons.clear();
      }

      unsigned
      size(void)
      {
        return beacons.size();
      }

      bool
      isModem(unsigned ix) const
      {
        if (beacons[ix].type == BT_MODEM)
          return true;

        return false;
      }

      void
      push_back(Beacon beacon)
      {
        beacons.push_back(beacon);
      }

      Beacon
      operator()(unsigned i) const
      {
        return beacons[i];
      }

      Beacon&
      operator()(unsigned i)
      {
        return beacons[i];
      }

    private:
      // Iterator index.
      unsigned index;
    };

    //! Narrow band transponder.
    struct Transponder
    {
      // Query frequency.
      unsigned query_freq;
      // Reply frequency.
      unsigned reply_freq;

      Transponder(unsigned q, unsigned r):
        query_freq(q),
        reply_freq(r)
      { }
    };

    // Type definition for mapping addresses.
    typedef std::map<std::string, Transponder> NarrowBandMap;
    typedef std::map<std::string, unsigned> MicroModemSystemsMap;
    typedef std::map<unsigned, std::string> MicroModemAddressMap;

    struct Task: public DUNE::Tasks::Task
    {
      //! LBL setup.
      LBL m_lbl;
      //! Current LBL configuration.
      IMC::LblConfig m_lbl_config;
      //! Maximum buffer size.
      static const int c_bfr_size = 256;
      //! Map of narrow band transponders.
      NarrowBandMap m_nbmap;
      // Map of micro-modem system names to addresses.
      MicroModemSystemsMap m_smap;
      // Map of micro-modem addresses to system names.
      MicroModemAddressMap m_amap;
      //! Serial port handle.
      SerialPort* m_uart;
      //! Entity states.
      IMC::EntityState m_states[STA_MAX];
      //! Internal buffer.
      char m_bfr[c_bfr_size];
      //! Task arguments.
      Arguments m_args;
      //! Current state.
      EntityStates m_state;
      //! Modem address.
      unsigned m_addr;
      //! Bitfield with results of last processInput().
      unsigned m_result;
      //! Time of last serial port input.
      double m_last_input;
      //! Current sound speed (m/s).
      double m_sound_speed;
      //! Sound speed entity id.
      int m_sound_speed_eid;
      //! Estimated state.
      IMC::EstimatedState m_estate;
      //! Report timer.
      Counter<double> m_report_timer;
      //! Stop reports on the ground.
      bool m_stop_comms;
      //! Last progress.
      float m_progress;
      //! Last fuel level.
      float m_fuel_level;
      //! Last fuel level confidence.
      float m_fuel_conf;
<<<<<<< HEAD
      //! Last Rhodamine level.
      float m_rhodamine;
      //! Last maximum Rhodamine level.
      float m_rhodamine_max;
      //! Rhodamine Entity Id
      float m_rhodamine_eid;
=======
      //! Pinger.
      Time::Counter<float> m_pinger;
>>>>>>> 5dda6c22

      Task(const std::string& name, Tasks::Context& ctx):
        DUNE::Tasks::Task(name, ctx),
        m_uart(NULL),
        m_result(RS_NONE),
        m_sound_speed_eid(-1)
      {
        // Define configuration parameters.
        paramActive(Tasks::Parameter::SCOPE_MANEUVER,
                    Tasks::Parameter::VISIBILITY_USER);

        param("Serial Port - Device", m_args.uart_dev)
        .defaultValue("")
        .description("Serial port device used to communicate with the sensor");

        param("Serial Port - Baud Rate", m_args.uart_baud)
        .defaultValue("19200")
        .description("Serial port baud rate");

        param("Sound Speed - Default Value", m_args.sound_speed_def)
        .defaultValue("1500")
        .minimumValue("1375")
        .maximumValue("1900")
        .units(Units::MeterPerSecond)
        .description("Water sound speed");

        param("Sound Speed - Entity Label", m_args.sound_speed_elabel)
        .description("Entity label of sound speed provider");

        param("Length of Transmit Pings", m_args.tx_length)
        .units(Units::Millisecond)
        .defaultValue("3")
        .minimumValue("0");

        param("Length of Receive Pings", m_args.rx_length)
        .units(Units::Millisecond)
        .defaultValue("3")
        .minimumValue("0");

        param("Transponder Ping Timeout", m_args.ping_tout_nb)
        .units(Units::Second)
        .defaultValue("2")
        .minimumValue("0");

        param("Micromodem Ping Timeout", m_args.ping_tout_mm)
        .units(Units::Second)
        .defaultValue("5")
        .minimumValue("0");

        param("Ping Periodicity", m_args.ping_period)
        .units(Units::Second)
        .defaultValue("2")
        .minimumValue("2");

        param(DTR_RT("Acoustic Feedback"), m_args.report)
        .values(DTR_RT("None, Ranges, Full"))
        .defaultValue("Ranges")
        .visibility(Tasks::Parameter::VISIBILITY_USER)
        .description("Data to be reported acoustically");

        param(DTR_RT("Reports Periodicity"), m_args.report_period)
        .visibility(Tasks::Parameter::VISIBILITY_USER)
        .units(Units::Second)
        .defaultValue("60")
        .minimumValue("10")
        .maximumValue("600")
        .description("Reports periodicity");

        param("Good Range Age", m_args.good_range_age)
        .units(Units::Second)
        .defaultValue("5")
        .minimumValue("0");

        param("Mini-Packet Delay - Before", m_args.mpk_delay_bef)
        .units(Units::Second)
        .defaultValue("1.0")
        .minimumValue("0");

        param("Mini-Packet Delay - After", m_args.mpk_delay_aft)
        .units(Units::Second)
        .defaultValue("0.5")
        .minimumValue("0");

        param("Range Reports Delay - Before", m_args.report_delay_bef)
        .units(Units::Second)
        .defaultValue("0.5")
        .minimumValue("0");

        param("Range Reports Delay - After", m_args.report_delay_aft)
        .units(Units::Second)
        .defaultValue("1.0")
        .minimumValue("0");

        param("Turn Around Time", m_args.turn_around_time)
        .units(Units::Millisecond)
        .defaultValue("20")
        .minimumValue("0");

        param("Transmit Only Underwater", m_args.only_underwater)
        .defaultValue("false")
        .description("Do not transmit when at water surface");

        param("Address Section", m_args.addr_section)
        .defaultValue("Micromodem Addresses")
        .description("Name of the configuration section with modem addresses");

        // Initialize state messages.
        m_states[STA_BOOT].state = IMC::EntityState::ESTA_BOOT;
        m_states[STA_BOOT].description = DTR("initializing");
        m_states[STA_NO_BEACONS].state = IMC::EntityState::ESTA_BOOT;
        m_states[STA_NO_BEACONS].description = DTR("waiting beacons configuration");
        m_states[STA_IDLE].state = IMC::EntityState::ESTA_NORMAL;
        m_states[STA_IDLE].description = DTR("idle");
        m_states[STA_ACTIVE].state = IMC::EntityState::ESTA_NORMAL;
        m_states[STA_ACTIVE].description = DTR("active");
        m_states[STA_ERR_COM].state = IMC::EntityState::ESTA_ERROR;
        m_states[STA_ERR_COM].description = DTR("serial port communication error, modem not responding");
        m_states[STA_ERR_STP].state = IMC::EntityState::ESTA_ERROR;
        m_states[STA_ERR_STP].description = DTR("failed to configure modem, possible serial port communication error");
        m_states[STA_ERR_SRC].state = IMC::EntityState::ESTA_ERROR;
        m_states[STA_ERR_SRC].description = DTR("failed to set modem address");

        m_stop_comms = true;
<<<<<<< HEAD
        m_rhodamine_max = -1;
=======
>>>>>>> 5dda6c22

        // Process narrow band transponders.
        std::vector<std::string> txponders = ctx.config.options("Narrow Band Transponders");
        for (unsigned i = 0; i < txponders.size(); ++i)
        {
          std::vector<unsigned> freqs;
          ctx.config.get("Narrow Band Transponders", txponders[i], "", freqs);
          m_nbmap.insert(std::make_pair(txponders[i], Transponder(freqs[0], freqs[1])));
        }

        // Register handlers.
        bind<IMC::EstimatedState>(this);
        bind<IMC::FuelLevel>(this);
        bind<IMC::LblConfig>(this);
        bind<IMC::PlanControlState>(this);
<<<<<<< HEAD
        bind<IMC::QueryEntityState>(this);
        bind<IMC::Voltage>(this);
=======
>>>>>>> 5dda6c22
        bind<IMC::SoundSpeed>(this);
        bind<IMC::VehicleMedium>(this);
      }

      void
      onResourceAcquisition(void)
      {
        m_uart = new SerialPort(m_args.uart_dev, m_args.uart_baud);
        m_uart->setCanonicalInput(true);
        m_uart->flush();
        setAndSendState(STA_BOOT);
      }

      void
      onResourceRelease(void)
      {
        Memory::clear(m_uart);
      }

      void
      onUpdateParameters(void)
      {
        m_sound_speed = m_args.sound_speed_def;
        m_report_timer.setTop(m_args.report_period);
        m_pinger.setTop(m_args.ping_period);
      }

      void
      onResourceInitialization(void)
      {
        // Process micro-modem addresses.
        std::vector<std::string> addrs = m_ctx.config.options(m_args.addr_section);
        for (unsigned i = 0; i < addrs.size(); ++i)
        {
          unsigned mid = 0;
          m_ctx.config.get(m_args.addr_section, addrs[i], "0", mid);
          m_smap[addrs[i]] = mid;
          m_amap[mid] = addrs[i];
        }

        // Get modem address.
        std::string agent = getSystemName();
        m_ctx.config.get(m_args.addr_section, agent, "1024", m_addr);
        if (m_addr == 1024)
          throw std::runtime_error(String::str(DTR("modem address for agent '%s' is invalid"), agent.c_str()));

        // Set modem address.
        {
          configureModem("CCCFG", "SRC", m_addr);

          if (!consumeResult(RS_SRC_ACKD))
          {
            setAndSendState(STA_ERR_SRC);
            throw std::runtime_error(m_states[m_state].description);
          }
        }

        // Set NRV parameter.
        {
          configureModem("CCCFG", "NRV", 0);

          if (!consumeResult(RS_NRV_ACKD))
          {
            setAndSendState(STA_ERR_STP);
            throw std::runtime_error(m_states[m_state].description);
          }
        }

        // Set CTO parameter.
        {
          configureModem("CCCFG", "CTO", c_cto);

          if (!consumeResult(RS_CTO_ACKD))
          {
            setAndSendState(STA_ERR_STP);
            throw std::runtime_error(m_states[m_state].description);
          }
        }

        // Set TAT parameter.
        {
          configureModem("CCCFG", "TAT", m_args.turn_around_time);

          if (!consumeResult(RS_TAT_ACKD))
          {
            setAndSendState(STA_ERR_STP);
            throw std::runtime_error(m_states[m_state].description);
          }
        }

        // Set XST parameter.
        {
          configureModem("CCCFG", "XST", 0);

          if (!consumeResult(RS_XST_ACKD))
          {
            setAndSendState(STA_ERR_STP);
            throw std::runtime_error(m_states[m_state].description);
          }
        }

        if (m_lbl.empty())
          setAndSendState(STA_NO_BEACONS);
        else
          setAndSendState(STA_IDLE);
      }

      bool
      consumeResult(Results value)
      {
        bool rv = false;

        if (m_result & value)
          rv = true;
        m_result &= ~value;

        return rv;
      }

      void
      addResult(Results value)
      {
        m_result |= value;
      }

      void
      setAndSendState(EntityStates state)
      {
        m_state = state;
        setEntityState((IMC::EntityState::StateEnum)m_states[m_state].state,
                       m_states[m_state].description);
      }

      void
      onEntityResolution(void)
      {
        try
        {
          m_sound_speed_eid = resolveEntity(m_args.sound_speed_elabel);
        }
        catch (...)
        {
          inf(DTR("dynamic sound speed corrections are disabled"));
          m_sound_speed = m_args.sound_speed_def;
        }

        try
        {
          m_rhodamine_eid = resolveEntity("Rhodamine");
        }
        catch (...)
        {
          m_rhodamine_eid = UINT_MAX;
        }
      }

      void
      handleConfigParam(std::auto_ptr<NMEAReader>& stn)
      {
        std::string arg;
        *stn >> arg;

        if (arg == "SRC")
        {
          unsigned src;
          *stn >> src;
          if (src == m_addr)
            addResult(RS_SRC_ACKD);
        }
        else if (arg == "NRV")
        {
          unsigned value;
          *stn >> value;
          if (value == 0)
            addResult(RS_NRV_ACKD);
        }
        else if (arg == "CTO")
        {
          unsigned value;
          *stn >> value;
          if (value == c_cto)
            addResult(RS_CTO_ACKD);
        }
        else if (arg == "XST")
        {
          unsigned value;
          *stn >> value;
          if (value == 0)
            addResult(RS_XST_ACKD);
        }
        else if (arg == "TAT")
        {
          unsigned value;
          *stn >> value;
          if (value == m_args.turn_around_time)
            addResult(RS_TAT_ACKD);
        }
      }

      void
      handleMiniPacket(std::auto_ptr<NMEAReader>& stn)
      {
        unsigned src = 0;
        *stn >> src;
        unsigned dst = 0;
        *stn >> dst;

        // Not for me.
        if (dst != m_addr)
          return;

        // Get value.
        std::string val;
        *stn >> val;

        unsigned value = 0;
        std::sscanf(val.c_str(), "%04X", &value);

        if (value == c_code_sys_restart)
        {
          war(DTR("received system restart request"));

          std::string cmd = String::str("$CCMUC,%u,%u,%04x\r\n", m_addr, src, c_code_sys_restart_ack);
          sendDelayedCommand(cmd, m_args.mpk_delay_bef, m_args.mpk_delay_aft);

          if (consumeResult(RS_MPK_ACKD) && consumeResult(RS_MPK_STAR) && consumeResult(RS_MPK_SENT))
            inf(DTR("restart request acknowledged"));
          else
            inf(DTR("failed to acknowledge restart request"));

          IMC::RestartSystem restart;
          dispatch(restart);
        }
        else if (value == c_code_abort)
        {
          war(DTR("acoustic abort detected"));

          IMC::Abort abort;
          abort.setDestination(getSystemId());
          dispatch(abort);

          std::string cmd = String::str("$CCMUC,%u,%u,%04x\r\n", m_addr, src, c_code_abort_ack);
          sendDelayedCommand(cmd, m_args.mpk_delay_bef, m_args.mpk_delay_aft);

          if (consumeResult(RS_MPK_ACKD) && consumeResult(RS_MPK_STAR) && consumeResult(RS_MPK_SENT))
            inf(DTR("abort acknowledged"));
          else
            inf(DTR("failed to acknowledge abort"));
        }
      }

      void
      handleTransponderTravelTimes(std::auto_ptr<NMEAReader>& stn)
      {
        //! Range.
        IMC::LblRange lrange;
        lrange.setTimeStamp();

        unsigned iterator = 0;
        for (unsigned i = 0; i < Navigation::c_max_transponders; ++i)
        {
          try
          {
            double travel = 0;
            *stn >> travel;

            // Compute range and dispatch message.
            double range = travel * m_sound_speed;
            if (range > 0.0)
            {
              while (iterator < m_lbl.size())
              {
                if (m_lbl(iterator).type == BT_TRANSPONDER)
                {
                  lrange.id = m_lbl(iterator).id;
                  lrange.range = range;
                  dispatch(lrange, DF_KEEP_TIME);

                  // Update beacon statistics.
                  m_lbl(iterator).range = (unsigned)lrange.range;
                  m_lbl(iterator).range_time = Clock::get();
                  iterator++;
                  break;
                }

                iterator++;
              }

              if (iterator >= m_lbl.size())
                break;
            }
            else
            {
              war(DTR("discarded invalid range %0.2f"), range);
            }
          }
          catch (...)
          { }
        }

        addResult(RS_PNG_TIME);
      }

      void
      handlePingReply(std::auto_ptr<NMEAReader>& stn)
      {
        unsigned src = 0;
        *stn >> src;
        unsigned dst = 0;
        *stn >> dst;

        if (dst != m_addr)
          return;

        double travel = 0;
        try
        {
          *stn >> travel;
        }
        catch (...)
        { }

        if (travel < 0)
          travel = 0;

        // Compute range and dispatch message.
        double range = travel * m_sound_speed;

        if (range > 0.0)
        {
          IMC::LblRange lrange;
          MicroModemAddressMap::iterator itr = m_amap.find(src);
          if (itr == m_amap.end())
            return;

          for (unsigned i = 0; i < m_lbl.size(); ++i)
          {
            if (itr->second == m_lbl(i).name)
            {
              lrange.id = m_lbl(i).id;
              lrange.range = range;
              dispatch(lrange);

              // Update beacon statistics.
              m_lbl(i).range = (unsigned)range;
              m_lbl(i).range_time = Clock::get();
              return;
            }
          }
        }
        else
        {
          war(DTR("discarded invalid range %0.2f"), range);
        }
      }

      void
      processInput(double timeout = c_cmd_reply_tout)
      {
        double deadline = Clock::get() + timeout;

        while (Clock::get() <= deadline)
        {
          consumeMessages();

          if (!Poll::poll(*m_uart, 0.01))
            continue;

          m_uart->readString(m_bfr, c_bfr_size);
          m_last_input = Clock::get();

          if (m_state != STA_NO_BEACONS)
          {
            if (isActive())
              setAndSendState(STA_ACTIVE);
            else
              setAndSendState(STA_IDLE);
          }

          IMC::DevDataText text;
          text.value.assign(sanitize(m_bfr));
          dispatch(text);

          try
          {
            std::auto_ptr<NMEAReader> stn = std::auto_ptr<NMEAReader>(new NMEAReader(m_bfr));
            if (std::strcmp(stn->code(), "CAMUA") == 0)
              handleMiniPacket(stn);
            else if (std::strcmp(stn->code(), "SNTTA") == 0)
              handleTransponderTravelTimes(stn);
            else if (std::strcmp(stn->code(), "SNPNT") == 0)
              addResult(RS_PNG_ACKD);
            else if (std::strcmp(stn->code(), "CAMUC") == 0)
              addResult(RS_MPK_ACKD);
            else if (std::strcmp(stn->code(), "CATXP") == 0)
              addResult(RS_MPK_STAR);
            else if (std::strcmp(stn->code(), "CATXF") == 0)
              addResult(RS_MPK_SENT);
            else if (std::strcmp(stn->code(), "CACFG") == 0)
              handleConfigParam(stn);
            else if (std::strcmp(stn->code(), "CARXD") == 0)
              handleBinaryMessage(stn);
            else if (std::strcmp(stn->code(), "CAMPR") == 0)
              handlePingReply(stn);
          }
          catch (std::exception& e)
          {
            err("%s", e.what());
          }
        }
      }

      void
      handleBinaryMessage(std::auto_ptr<NMEAReader>& stn)
      {
        unsigned src;
        unsigned dst;
        unsigned ack;
        unsigned fnr;
        std::string hex;

        try
        {
          *stn >> src >> dst >> ack >> fnr >> hex;
        }
        catch (...)
        {
          return;
        }

        // not for me.
        if (dst != m_addr)
          return;

        std::string msg = String::fromHex(hex);
        const char* msg_raw = msg.data();

        uint8_t code = static_cast<uint8_t>(msg_raw[0]);

        if (code == c_code_plan)
        {
          IMC::OperationalLimits ol;
          ol.mask = 0;
          dispatch(ol);

          Delay::wait(1.0);

          // Get plan name.
          char plan_name[c_binary_size - 1];
          std::memcpy(&plan_name[0], msg_raw + 1, c_binary_size - 1);

          IMC::PlanControl pc;
          pc.type = IMC::PlanControl::PC_REQUEST;
          pc.op = IMC::PlanControl::PC_START;
          pc.plan_id.assign(plan_name);
          pc.flags = IMC::PlanControl::FLG_IGNORE_ERRORS;
          dispatch(pc);

          war(DTR("start plan detected"));

          std::string cmd = String::str("$CCMUC,%u,%u,%04x\r\n", m_addr, src, c_code_plan_ack);
          sendDelayedCommand(cmd, m_args.mpk_delay_bef, m_args.mpk_delay_aft);

          if (consumeResult(RS_MPK_ACKD) && consumeResult(RS_MPK_STAR) && consumeResult(RS_MPK_SENT))
            inf(DTR("plan acknowledged"));
          else
            inf(DTR("failed to acknowledge plan start"));
        }
        else if (code == c_code_report)
        {
          debug("ignore acoustic report");
        }
        else
        {
          debug("wrong code id");
        }
      }

      void
      ping(void)
      {
        unsigned index = m_lbl.next();

        if (m_lbl.isModem(index))
          pingMicroModem(index);
        else
          pingNarrowBand();
      }

      void
      pingMicroModem(unsigned index)
      {
        MicroModemSystemsMap::iterator itr = m_smap.find(m_lbl(index).name);

        if (itr == m_smap.end())
          return;

        std::string cmd = String::str("$CCMPC,%u,%u\r\n", m_addr, itr->second);
        sendCommand(cmd);
        processInput(m_args.ping_tout_mm);
      }

      void
      pingNarrowBand(void)
      {
        std::vector<unsigned> freqs;
        unsigned iterator = 0;
        unsigned query = 0;

        for (unsigned i = 0; i < Navigation::c_max_transponders; ++i)
        {
          while (iterator < m_lbl.size())
          {
            if (m_lbl(iterator).type == BT_TRANSPONDER)
            {
              freqs.push_back(m_lbl(iterator).reply_frequency);
              query = m_lbl(iterator).query_frequency;
              iterator++;
              break;
            }

            iterator++;
          }

          if (iterator >= m_lbl.size())
            break;
        }

        if (!freqs.size())
          return;

        while (freqs.size() < 4)
          freqs.push_back(0);

        std::string cmd = String::str("$CCPNT,%u,%u,%u,%u,%u,%u,%u,%u,1\r\n",
                                      query, m_args.tx_length, m_args.rx_length, m_args.ping_tout_nb * 1000,
                                      freqs[0], freqs[1], freqs[2], freqs[3]);

        sendCommand(cmd);
        processInput(m_args.ping_tout_nb);
        if (consumeResult(RS_PNG_ACKD) && consumeResult(RS_PNG_TIME))
          setAndSendState(STA_ACTIVE);
        else
          war(DTR("failed to ping beacons, modem seems busy"));
      }

      void
      fullAcousticReport(void)
      {
        double lat;
        double lon;
        Coordinates::toWGS84(m_estate, lat, lon);

        float f_lat = lat;
        float f_lon = lon;
        uint8_t u_depth = (uint8_t)m_estate.depth;
        int16_t i_yaw = (int16_t)(m_estate.psi * 100.0);
        int16_t i_alt = (int16_t)(m_estate.alt * 10.0);
        uint16_t ranges[2] = {0};
        uint8_t fuel = (uint8_t)m_fuel_level;
        uint8_t conf = (uint8_t)m_fuel_conf;
        int8_t prog = (int8_t)m_progress;
        float rhodamine = m_rhodamine;

        m_rhodamine_max = -1;

        for (uint8_t i = 0; i < std::min(2, (int)m_lbl.size()); i++)
        {
          if (m_args.good_range_age > (Clock::get() - m_lbl(i).range_time))
            ranges[i] = m_lbl(i).range;
          else
            ranges[i] = 0;
        }

        std::vector<char> msg(c_binary_size, 0);
        std::memcpy(&msg[0], &c_code_report, 1);
        std::memcpy(&msg[1], &f_lat, 4);
        std::memcpy(&msg[5], &f_lon, 4);
        std::memcpy(&msg[9], &u_depth, 1);
        std::memcpy(&msg[10], &i_yaw, 2);
        std::memcpy(&msg[12], &i_alt, 2);
        std::memcpy(&msg[14], &ranges[0], 2);
        std::memcpy(&msg[16], &ranges[1], 2);
        std::memcpy(&msg[18], &prog, 1);
        std::memcpy(&msg[19], &fuel, 1);
        std::memcpy(&msg[20], &conf, 1);
        std::memcpy(&msg[21], &rhodamine, 4);

        std::string hex = String::toHex(msg);
        std::string cmd = String::str("$CCTXD,%u,%u,0,%s\r\n",
                                      m_addr, 0, hex.c_str());
        sendCommand(cmd);

        std::string cyc = String::str("$CCCYC,0,%u,%u,0,0,1\r\n", m_addr, 0);
        sendCommand(cyc);

        for (int i = 0; i < 7; ++i)
        {
          consumeMessages();
          Delay::wait(1.0);
        }
      }

      void
      consume(const IMC::LblConfig* msg)
      {
        if (msg->op == IMC::LblConfig::OP_SET_CFG)
        {
          m_lbl_config = *msg;

          m_lbl.clear();
          IMC::MessageList<IMC::LblBeacon>::const_iterator itr = msg->beacons.begin();
          for (unsigned i = 0; itr != msg->beacons.end(); ++itr, ++i)
          {
            if (*itr == NULL)
              continue;

            Beacon beacon;
            beacon.id = i;
            beacon.name = (*itr)->beacon;
            beacon.lat = (*itr)->lat;
            beacon.lon = (*itr)->lon;
            beacon.depth = (*itr)->depth;

            NarrowBandMap::iterator nb_itr = m_nbmap.find((*itr)->beacon);
            if (nb_itr != m_nbmap.end())
            {
              beacon.query_frequency = nb_itr->second.query_freq;
              beacon.reply_frequency = nb_itr->second.reply_freq;
              beacon.type = BT_TRANSPONDER;
            }
            else
            {
              beacon.type = BT_MODEM;
            }

            m_lbl.push_back(beacon);
          }

          if (m_state != STA_ERR_COM && m_state != STA_ERR_SRC && m_state != STA_ERR_STP)
          {
            if (isActive())
              setAndSendState(STA_ACTIVE);
            else
              setAndSendState(STA_IDLE);
          }
        }

        if (msg->op == IMC::LblConfig::OP_GET_CFG)
        {
          IMC::LblConfig cfg(m_lbl_config);
          cfg.op = IMC::LblConfig::OP_CUR_CFG;
          dispatch(cfg);
        }
      }

      void
      consume(const IMC::SoundSpeed* msg)
      {
        if ((int)msg->getSourceEntity() != m_sound_speed_eid)
          return;

        if (msg->value < 0)
          return;

        m_sound_speed = msg->value;
      }

      void
      consume(const IMC::EstimatedState* msg)
      {
        if (msg->getSource() != getSystemId())
          return;

        m_estate = *msg;
      }

      void
      consume(const IMC::VehicleMedium* msg)
      {
        if (m_args.only_underwater)
        {
          if (msg->medium == IMC::VehicleMedium::VM_UNDERWATER)
            m_stop_comms = false;
          else
            m_stop_comms = true;

          return;
        }

        if (msg->medium == IMC::VehicleMedium::VM_GROUND)
          m_stop_comms = true;
        else
          m_stop_comms = false;
      }

      void
      consume(const IMC::PlanControlState* msg)
      {
        m_progress = msg->plan_progress;
      }

      void
      consume(const IMC::FuelLevel* msg)
      {
        m_fuel_level = msg->value;
        m_fuel_conf = msg->confidence;
      }

      void
      consume(const IMC::Voltage* msg)
      {
        if (msg->getSourceEntity() == m_rhodamine_eid)
        {
          m_rhodamine = msg->value;
          if (m_rhodamine > m_rhodamine_max)
            m_rhodamine_max = m_rhodamine;
        }
      }

      void
      reportRanges(double now)
      {
        bool first = true;

        // @TODO how to handle
        for (unsigned i = 0; i < m_lbl.size(); ++i)
        {
          if ((now - m_lbl(i).range_time) < m_args.good_range_age)
          {
            if (first)
            {
              processInput(m_args.report_delay_bef);
              first = false;
            }

            uint16_t code = 0x1000 | ((i & 0x03) << 10) | m_lbl(i).range;
            std::string code_str = String::str("%04X", code);
            NMEAWriter stn("CCMUC");
            stn << m_addr << 15 << code_str;
            std::string cmd = stn.sentence();

            sendDelayedCommand(cmd, m_args.mpk_delay_bef, m_args.mpk_delay_aft);

            if (consumeResult(RS_MPK_ACKD) && consumeResult(RS_MPK_STAR) && consumeResult(RS_MPK_SENT))
              debug("reported range to %s = %u m", m_lbl(i).name.c_str(), m_lbl(i).range);
            else
              debug("failed to report range to %s", m_lbl(i).name.c_str());
          }
        }

        if (!first)
          processInput(m_args.report_delay_aft);
      }

      //! Configure a modem parameter.
      //! @param[in] code NMEA code of the message to be transmitted.
      //! @param[in] parameter modem parameter to be configured.
      //! @param[in] value new configuration value.
      void
      configureModem(const std::string& code, const std::string& parameter, const unsigned value)
      {
        // Create NMEA message.
        NMEAWriter stn(code);
        stn << parameter << value;
        std::string cmd = stn.sentence();

        // Send to Modem.
        sendCommand(cmd);

        // Process Input.
        processInput();
      }

      //! Send a command to the modem processing input before and after.
      //! @param[in] cmd NMEA message to be transmitted.
      //! @param[in] delay_bef time to process input from modem before.
      //! @param[in] delay_aft time to process input from modem after.
      void
      sendDelayedCommand(const std::string& cmd, double delay_bef, double delay_aft)
      {
        processInput(delay_bef);
        sendCommand(cmd);
        processInput(c_mpk_duration + delay_aft);
      }

      //! Send command to modem and log it.
      //! @param[in] cmd NMEA message to be transmitted.
      void
      sendCommand(const std::string& cmd)
      {
        m_uart->writeString(cmd.c_str());
        logCommand(cmd);
      }

      //! Log NMEA message.
      //! @param[in] cmd NMEA message to be logged.
      void
      logCommand(const std::string& cmd)
      {
        // Log sent message.
        IMC::DevDataText text;
        text.value.assign(sanitize(cmd));
        dispatch(text);
      }

      void
      onMain(void)
      {
        m_report_timer.reset();

        while (!stopping())
        {
          // Report.
          if (m_args.report != "None" && !m_stop_comms)
          {
            if (m_report_timer.overflow())
            {
              m_report_timer.reset();

              if (m_args.report == "Full")
                fullAcousticReport();
              else
                reportRanges(Clock::get());
            }
          }

          if (m_lbl.empty())
          {
            waitForMessages(1.0);
            processInput();
            continue;
          }

          if (isActive() && !m_stop_comms &&  m_pinger.overflow())
          {
            m_pinger.reset();
            ping();
          }
          else
          {
            processInput();
          }

          if (Clock::get() >= (m_last_input + c_input_tout))
            setAndSendState(STA_ERR_COM);
        }
      }
    };
  }
}

DUNE_TASK<|MERGE_RESOLUTION|>--- conflicted
+++ resolved
@@ -325,17 +325,14 @@
       float m_fuel_level;
       //! Last fuel level confidence.
       float m_fuel_conf;
-<<<<<<< HEAD
+      //! Pinger.
+      Time::Counter<float> m_pinger;
       //! Last Rhodamine level.
       float m_rhodamine;
       //! Last maximum Rhodamine level.
       float m_rhodamine_max;
       //! Rhodamine Entity Id
       float m_rhodamine_eid;
-=======
-      //! Pinger.
-      Time::Counter<float> m_pinger;
->>>>>>> 5dda6c22
 
       Task(const std::string& name, Tasks::Context& ctx):
         DUNE::Tasks::Task(name, ctx),
@@ -459,10 +456,7 @@
         m_states[STA_ERR_SRC].description = DTR("failed to set modem address");
 
         m_stop_comms = true;
-<<<<<<< HEAD
         m_rhodamine_max = -1;
-=======
->>>>>>> 5dda6c22
 
         // Process narrow band transponders.
         std::vector<std::string> txponders = ctx.config.options("Narrow Band Transponders");
@@ -478,11 +472,7 @@
         bind<IMC::FuelLevel>(this);
         bind<IMC::LblConfig>(this);
         bind<IMC::PlanControlState>(this);
-<<<<<<< HEAD
-        bind<IMC::QueryEntityState>(this);
         bind<IMC::Voltage>(this);
-=======
->>>>>>> 5dda6c22
         bind<IMC::SoundSpeed>(this);
         bind<IMC::VehicleMedium>(this);
       }
