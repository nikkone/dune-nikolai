############################################################################
# Copyright 2007-2016 Universidade do Porto - Faculdade de Engenharia      #
# Laboratório de Sistemas e Tecnologia Subaquática (LSTS)                  #
############################################################################
# This file is part of DUNE: Unified Navigation Environment.               #
#                                                                          #
# Commercial Licence Usage                                                 #
# Licencees holding valid commercial DUNE licences may use this file in    #
# accordance with the commercial licence agreement provided with the       #
# Software or, alternatively, in accordance with the terms contained in a  #
# written agreement between you and Universidade do Porto. For licensing   #
# terms, conditions, and further information contact lsts@fe.up.pt.        #
#                                                                          #
# European Union Public Licence - EUPL v.1.1 Usage                         #
# Alternatively, this file may be used under the terms of the EUPL,        #
# Version 1.1 only (the "Licence"), appearing in the file LICENCE.md       #
# included in the packaging of this file. You may not use this work        #
# except in compliance with the Licence. Unless required by applicable     #
# law or agreed to in writing, software distributed under the Licence is   #
# distributed on an "AS IS" basis, WITHOUT WARRANTIES OR CONDITIONS OF     #
# ANY KIND, either express or implied. See the Licence for the specific    #
# language governing permissions and limitations at                        #
# http://ec.europa.eu/idabc/eupl.html.                                     #
############################################################################
# Author: Ricardo Martins                                                  #
############################################################################
# LAUV Noptilus 1 configuration file                                       #
############################################################################

[Require auv/basic.ini]
[Require hardware/lctr-a6xx/basic.ini]
[Require hardware/lctr-a6xx/evologics.ini]
[Require hardware/lctr-a6xx/gps-lc2m.ini]
[Require hardware/lctr-a6xx/gsm-lc2m.ini]
[Require hardware/lctr-a6xx/hg1700.ini]
[Require hardware/lctr-a6xx/imagenex837b.ini]
[Require hardware/lctr-a6xx/imagenex852.ini]
[Require hardware/lctr-a6xx/imagenex872.ini]
[Require hardware/lctr-a6xx/iridiumsbd-lc2m.ini]
[Require hardware/lctr-a6xx/limu.ini]
[Require hardware/lctr-a6xx/minisvs.ini]
[Require hardware/lctr-a6xx/navquestdvl.ini]
[Require hardware/lctr-a6xx/psimar.ini]
[Require hardware/lctr-a6xx/scrtv4.ini]

############################################################################
# Vehicle specific overrides                                               #
############################################################################
[General]
Vehicle                                 = lauv-noptilus-1
Absolute Maximum Depth                  = 50
Single-Pack Battery Energy              = 175
Battery Packs                           = 4
Battery Capacity                        = 700
Power Model -- Conversion - Watt        = 0, 14, 23.5, 54, 70
Power Model -- Conversion - RPM         = 0, 500, 850, 1250, 1400
Speed Conversion -- Actuation           = 0, 36, 50
Speed Conversion -- RPM                 = 0, 900, 1250
Speed Conversion -- MPS                 = 0, 1, 1.4
Hardware List                           = LSTS PCTLv2,
                                          IEI PM-LX2-800W,
                                          Ubiquiti PicoStation M2HP,
                                          Asus GX1005B,
                                          GSM/UMTS/HDSPA,
                                          Evologics S2CR 18/34,
                                          U-blox EVK-6H,
                                          Keller-33x,
                                          LSTS LIMUv1,
                                          LSTS BROOM + Motor,
                                          LSTS SCRTv4 + BMS-705MG,
                                          LinkQuest NavQuest 600 Micro,
                                          Honeywell HG1700,
                                          Imagenex 852,
                                          Valeport MiniSVS,
                                          Imagenex 872,
                                          Imagenex 837

[Control.AUV.Attitude]
Roll PID Gains                          = 1.0, 0.0, 0.2
Depth PID Gains                         = 0.4, 0.04, 0.6
Depth Integral Limit                    = 5.0
Heading Rate PID Gains                  = 1.2, 0.0, 0.0

[Control.Path.VectorField]
Bottom Track -- Enabled                 = true

[Monitors.Entities]
Default Monitoring -- Hardware          = Clock,
                                          Collisions,
                                          DVL,
                                          Fuel,
                                          IMU,
                                          Leak Sensor - Antenna,
                                          Leak Sensor - Bottom,
                                          Motor Controller,
                                          Servo Controller,
                                          Sidescan

[Monitors.FuelLevel]
Capacity Decay Factor                   = 10.0

[Navigation.AUV.Ranger]
Enabled                                 = Always
Entity Label                            = Ranger
Ping Periodicity                        = 5
Debug Level                             = Spew

[Navigation.AUV.Navigation]
Distance Between DVL and CG             = 0.36
Distance Between LBL and GPS            = 1.09
Reject all LBL ranges                   = false

[Power.PCTLv2]
ADC Reference Voltage                   = 1.083
Power Channel 10 - Name                 = Private (Auxiliary CPU)
Power Channel 10 - State                = 1
Power Channel 13 - Name                 = N/C (+5V_6)
Power Channel 13 - State                = 0
Power Channel 16 - Name                 = Private (IMU)
Power Channel 16 - State                = 0

[Sensors.NavQuestDVL]
Device Position                         = 1.09, 0, 0.12

[Transports.Evologics]
IPv4 Address                            = 10.0.10.65

[Transports.UAN]
Enabled                                 = Hardware
Entity Label                            = Acoustic Access Controller
Enable Reports                          = true
Reports Periodicity                     = 180

[Sensors.LIMU]
Hard-Iron Calibration                   = 0.0356, -0.0373, 0.0000

[Simulators.LBL]
Wait for Ping Request                   = true

[Sensors.Imagenex837B]
X-Axis Distance to GPS                  = 1.0

[Sensors.Imagenex872]
IPv4 Address                            = 192.168.0.51

[Transports.SUNSET]
Enabled                                 = Never
Entity Label                            = SUNSET
TCP - Address                           = 127.0.0.1
TCP - Port                              = 30501
Debug Level                             = Spew
Sensors                                 = SoundVelocity, Sound Speed Sensor, 0, Valeport, MiniSV,
<<<<<<< HEAD
                                          Distance, DVL, 0, LinkQuest, NavQuestDVL

[Transports.UDP]
Local Port                              = 6002
Static Destinations                     = 10.0.10.63:6969

[Sensors.WifiRSSI]
Enabled                                 = Hardware
Entity Label                            = Wi-Fi RSSI
Connect via SSH                         = true
Remote Hostname                         = 10.0.10.61
Update Period                           = 2
=======
                                          Distance, DVL, 0, LinkQuest, NavQuestDVL
>>>>>>> 20a524de
<|MERGE_RESOLUTION|>--- conflicted
+++ resolved
@@ -150,19 +150,7 @@
 TCP - Port                              = 30501
 Debug Level                             = Spew
 Sensors                                 = SoundVelocity, Sound Speed Sensor, 0, Valeport, MiniSV,
-<<<<<<< HEAD
                                           Distance, DVL, 0, LinkQuest, NavQuestDVL
-
 [Transports.UDP]
 Local Port                              = 6002
-Static Destinations                     = 10.0.10.63:6969
-
-[Sensors.WifiRSSI]
-Enabled                                 = Hardware
-Entity Label                            = Wi-Fi RSSI
-Connect via SSH                         = true
-Remote Hostname                         = 10.0.10.61
-Update Period                           = 2
-=======
-                                          Distance, DVL, 0, LinkQuest, NavQuestDVL
->>>>>>> 20a524de
+Static Destinations                     = 10.0.10.63:6969