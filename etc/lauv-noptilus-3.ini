############################################################################
# Copyright 2007-2016 Universidade do Porto - Faculdade de Engenharia      #
# Laboratório de Sistemas e Tecnologia Subaquática (LSTS)                  #
############################################################################
# This file is part of DUNE: Unified Navigation Environment.               #
#                                                                          #
# Commercial Licence Usage                                                 #
# Licencees holding valid commercial DUNE licences may use this file in    #
# accordance with the commercial licence agreement provided with the       #
# Software or, alternatively, in accordance with the terms contained in a  #
# written agreement between you and Universidade do Porto. For licensing   #
# terms, conditions, and further information contact lsts@fe.up.pt.        #
#                                                                          #
# European Union Public Licence - EUPL v.1.1 Usage                         #
# Alternatively, this file may be used under the terms of the EUPL,        #
# Version 1.1 only (the "Licence"), appearing in the file LICENCE.md       #
# included in the packaging of this file. You may not use this work        #
# except in compliance with the Licence. Unless required by applicable     #
# law or agreed to in writing, software distributed under the Licence is   #
# distributed on an "AS IS" basis, WITHOUT WARRANTIES OR CONDITIONS OF     #
# ANY KIND, either express or implied. See the Licence for the specific    #
# language governing permissions and limitations at                        #
# http://ec.europa.eu/idabc/eupl.html.                                     #
############################################################################
# Author: Ricardo Martins                                                  #
############################################################################
# LAUV Noptilus 3 configuration file                                       #
############################################################################

[Require auv/basic.ini]
[Require hardware/lctr-a6xx/basic.ini]
[Require hardware/lctr-a6xx/scrtv4.ini]
[Require hardware/lctr-a6xx/evologics.ini]
[Require hardware/lctr-a6xx/gps-lc2m.ini]
[Require hardware/lctr-a6xx/gsm-lc2m.ini]
[Require hardware/lctr-a6xx/hg1700.ini]
[Require hardware/lctr-a6xx/iridiumsbd-lc2m.ini]
[Require hardware/lctr-a6xx/imagenex837b.ini]
[Require hardware/lctr-a6xx/imagenex852.ini]
[Require hardware/lctr-a6xx/imagenex872.ini]
[Require hardware/lctr-a6xx/limu.ini]
[Require hardware/lctr-a6xx/lumenera.ini]
[Require hardware/lctr-a6xx/navquestdvl.ini]
[Require hardware/lctr-a6xx/slavecpu.ini]
[Require hardware/lctr-a6xx/psimar.ini]
[Require hardware/lctr-a6xx/xchangesv.ini]

############################################################################
# Vehicle specific overrides                                               #
############################################################################
[General]
Vehicle                                 = lauv-noptilus-3
Absolute Maximum Depth                  = 50
Battery Packs                           = 4
Battery Capacity                        = 700
Power Model -- Conversion - Watt        = 0, 14, 23.5, 70
Power Model -- Conversion - RPM         = 0, 500, 850, 1400
Speed Conversion -- Actuation           = 0, 34, 46
Speed Conversion -- RPM                 = 0, 850, 1150
Speed Conversion -- MPS                 = 0, 1, 1.3
Maximum Absolute Speed                  = 1.6
Hardware List                           = LSTS PCTLv2,
                                          IEI PM-LX2-800W,
                                          Ubiquiti PicoStation M2HP,
                                          BeagleBone Black,
                                          TP-LINK SF1008D,
                                          GSM/UMTS/HDSPA,
                                          Evologics S2CR 18/34,
                                          U-blox EVK-6H,
                                          Keller-33x,
                                          LSTS LIMUv1,
                                          LSTS BROOM + Motor,
                                          LSTS SCRTv4 + BMS-705MG,
                                          LinkQuest NavQuest 600 Micro,
                                          Honeywell HG1700,
                                          Imagenex 837,
                                          Imagenex 852,
                                          Imagenex 872,
                                          AML SV Xchange,
                                          Lumenera

[Control.AUV.Attitude]
Roll PID Gains                          = 0.7, 0.0, 0.2
Depth PID Gains                         = 0.4, 0.05, 0.6
Depth Integral Limit                    = 10.0
Heading Rate PID Gains                  = 1.2, 0.0, 0.0
Roll Compensation -- Use Speed          = true
Roll Compensation -- Speed Bounds       = 1.0, 1.8
Roll Compensation -- Speed Gain         = 0.5

[Control.Path.VectorField]
Bottom Track -- Enabled                 = true

[Monitors.Entities]
Default Monitoring -- Hardware          = Clock,
                                          Collisions,
                                          DVL,
                                          Fuel,
                                          IMU,
                                          Leak Sensor - Antenna,
                                          Leak Sensor - Bottom,
                                          Motor Controller,
                                          Servo Controller,
                                          Sidescan

[Monitors.FuelLevel]
Capacity Decay Factor                   = 10.0

[Navigation.AUV.Ranger]
Enabled                                 = Always
Entity Label                            = Ranger
Ping Periodicity                        = 5
Debug Level                             = Spew

[Navigation.AUV.Navigation]
Distance Between DVL and CG             = 0.51
Distance Between LBL and GPS            = 0.86

[Power.PCTLv2]
ADC Reference Voltage                   = 1.083
Power Channel 2 - Name                  = Sound Velocity Sensor
Power Channel 2 - State                 = 1
Power Channel 6 - Name                  = Private (Camera - CPU)
Power Channel 6 - State                 = 1
Power Channel 13 - Name                 = N/C (+5V_6)
Power Channel 13 - State                = 0

[Sensors.Imagenex837B]
X-Axis Distance to GPS                  = 0.93
IPv4 Address                            = 192.168.0.30

[Sensors.Imagenex872]
IPv4 Address                            = 192.168.0.50

[Sensors.LIMU]
Hard-Iron Calibration                   = 0.0480, 0.0186, 0.0

[Sensors.NavQuestDVL]
Device Position                         = 0.86, 0, 0.12

[Simulators.LBL]
Wait for Ping Request                   = true

[Transports.Evologics]
IPv4 Address                            = 10.0.10.105
<<<<<<< HEAD
Source Level                            = 1
Connection Retry Timeout                = 4000
Enabled                                 = Always
=======
>>>>>>> bb736162

[Transports.UAN]
Enabled                                 = Always
Entity Label                            = Acoustic Access Controller
Enable Reports                          = true
Reports Periodicity                     = 180

[Transports.SUNSET]
Enabled                                 = Never
Entity Label                            = SUNSET
TCP - Address                           = 127.0.0.1
TCP - Port                              = 30503
Debug Level                             = Spew
Sensors                                 = SoundVelocity, Sound Speed Sensor, 0, AML, XchangeSV,
                                          Distance, DVL, 0, LinkQuest, NavQuestDVL

[Supervisors.SlaveCPU]
Slave System Name                       = lauv-noptilus-3-aux

[Supervisors.Power]
Slave System Name                       = lauv-noptilus-3-aux

[Vision.Lumenera]
Camera IPv4 Address                     = 10.0.10.102
Slave Entities                          = Slave CPU,
                                          lauv-noptilus-3-aux:Camera Backend

[Transports.UDP]
Local Port                              = 6004

[Transports.UDP/Necsave]
Enabled                                 = Always
Entity Label                            = UDP to Necsave
Announce Service                        = false
Transports                              = Abort,
                                          EstimatedState,
                                          PlanControlState,
                                          PlanControl,
                                          EntityParameters,
                                          FuelLevel,
                                          VehicleMedium,
                                          UamRxFrame,
                                          UamTxStatus
Rate Limiters                           = EstimatedState:2
Static Destinations                     = 10.0.10.103:6969<|MERGE_RESOLUTION|>--- conflicted
+++ resolved
@@ -143,12 +143,9 @@
 
 [Transports.Evologics]
 IPv4 Address                            = 10.0.10.105
-<<<<<<< HEAD
 Source Level                            = 1
 Connection Retry Timeout                = 4000
 Enabled                                 = Always
-=======
->>>>>>> bb736162
 
 [Transports.UAN]
 Enabled                                 = Always
