############################################################################
# Copyright 2007-2014 Universidade do Porto - Faculdade de Engenharia      #
# Laboratório de Sistemas e Tecnologia Subaquática (LSTS)                  #
############################################################################
# This file is part of DUNE: Unified Navigation Environment.               #
#                                                                          #
# Commercial Licence Usage                                                 #
# Licencees holding valid commercial DUNE licences may use this file in    #
# accordance with the commercial licence agreement provided with the       #
# Software or, alternatively, in accordance with the terms contained in a  #
# written agreement between you and Universidade do Porto. For licensing   #
# terms, conditions, and further information contact lsts@fe.up.pt.        #
#                                                                          #
# European Union Public Licence - EUPL v.1.1 Usage                         #
# Alternatively, this file may be used under the terms of the EUPL,        #
# Version 1.1 only (the "Licence"), appearing in the file LICENCE.md       #
# included in the packaging of this file. You may not use this work        #
# except in compliance with the Licence. Unless required by applicable     #
# law or agreed to in writing, software distributed under the Licence is   #
# distributed on an "AS IS" basis, WITHOUT WARRANTIES OR CONDITIONS OF     #
# ANY KIND, either express or implied. See the Licence for the specific    #
# language governing permissions and limitations at                        #
# https://www.lsts.pt/dune/licence.                                        #
############################################################################
# Author: Joao Fortuna                                                     #
############################################################################
# X8-Flying Wing configuration file                                        #
############################################################################

[Require uav/ardupilot.ini]

[General]
Vehicle                                    = x8-03

[Control.UAV.Ardupilot/Hardware]
Default altitude                           = 200.0
Default speed                              = 18.0
Default loiter radius                      = 75.0
RC 1 PWM MIN                               = 1038
RC 1 PWM MAX                               = 1864
RC 1 MAX                                   = 30.0
RC 1 REV                                   = True
RC 2 PWM MIN                               = 1065
RC 2 PWM MAX                               = 1891
RC 2 MAX                                   = 2.0
RC 2 REV                                   = True
RC 3 PWM MIN                               = 1004
RC 3 PWM MAX                               = 2056
RC 3 MIN                                   = 15.0
RC 3 MAX                                   = 22.0

[Control.Path.Height]
Enabled                                    = Always
Height bandwidth                           = 40
Vertical Rate maximum gain                 = 0.20
Filter EstimatedState                      = true
Filter Entity                              = Autopilot

[Control.Path.Aerosonde]
Enabled                                    = Always
Look Ahead Gain                            = 0.75
Turn Rate Gain                             = 0.002
Maximum Bank                               = 30
<<<<<<< HEAD
Filter EstimatedState                      = True
Filter Entity                              = Autopilot

[Maneuver.VehicleFormation.FormCollAvoid]
Leader Name                                = form-leader-04
Vehicle List                               = x8-04
=======
Filter EstimatedState                      = true
Filter Entity                              = Autopilot

[Maneuver.VehicleFormation.FormCollAvoid]
Maximum Airspeed                           = 20.0
Minimum Airspeed                           = 15.0

[Simulators.UAV/DUNESIL]
Commands source           = :x8-03:Formation Control+Path Control
Stream Speed North    	  = 3
Stream Speed East	  = 0
Simulation type      	  = 5DOF
Speed Time Constant  	  = 2.0
Bank Time Constant   	  = 0.1
Altitude Time Constant	  = 3.0
Bank Rate Limit	     	  = 60
Acceleration Limit   	  = 0.5
Vertical Slope Limit 	  = 0.15

[Simulators.UAVAutopilot]
Filtered source      = x8-03:UAV Simulator
>>>>>>> 669a8804
<|MERGE_RESOLUTION|>--- conflicted
+++ resolved
@@ -61,18 +61,12 @@
 Look Ahead Gain                            = 0.75
 Turn Rate Gain                             = 0.002
 Maximum Bank                               = 30
-<<<<<<< HEAD
-Filter EstimatedState                      = True
-Filter Entity                              = Autopilot
-
-[Maneuver.VehicleFormation.FormCollAvoid]
-Leader Name                                = form-leader-04
-Vehicle List                               = x8-04
-=======
 Filter EstimatedState                      = true
 Filter Entity                              = Autopilot
 
 [Maneuver.VehicleFormation.FormCollAvoid]
+Leader Name                                = form-leader-03
+Vehicle List                               = x8-03
 Maximum Airspeed                           = 20.0
 Minimum Airspeed                           = 15.0
 
@@ -89,5 +83,4 @@
 Vertical Slope Limit 	  = 0.15
 
 [Simulators.UAVAutopilot]
-Filtered source      = x8-03:UAV Simulator
->>>>>>> 669a8804
+Filtered source      = x8-03:UAV Simulator