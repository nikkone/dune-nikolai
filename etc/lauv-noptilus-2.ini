############################################################################
# Copyright 2007-2017 Universidade do Porto - Faculdade de Engenharia      #
# Laboratório de Sistemas e Tecnologia Subaquática (LSTS)                  #
############################################################################
# This file is part of DUNE: Unified Navigation Environment.               #
#                                                                          #
# Commercial Licence Usage                                                 #
# Licencees holding valid commercial DUNE licences may use this file in    #
# accordance with the commercial licence agreement provided with the       #
# Software or, alternatively, in accordance with the terms contained in a  #
# written agreement between you and Faculdade de Engenharia da             #
# Universidade do Porto. For licensing terms, conditions, and further      #
# information contact lsts@fe.up.pt.                                       #
#                                                                          #
# Modified European Union Public Licence - EUPL v.1.1 Usage                #
# Alternatively, this file may be used under the terms of the Modified     #
# EUPL, Version 1.1 only (the "Licence"), appearing in the file LICENCE.md #
# included in the packaging of this file. You may not use this work        #
# except in compliance with the Licence. Unless required by applicable     #
# law or agreed to in writing, software distributed under the Licence is   #
# distributed on an "AS IS" basis, WITHOUT WARRANTIES OR CONDITIONS OF     #
# ANY KIND, either express or implied. See the Licence for the specific    #
# language governing permissions and limitations at                        #
# https://github.com/LSTS/dune/blob/master/LICENCE.md and                  #
# http://ec.europa.eu/idabc/eupl.html.                                     #
############################################################################
# Author: Ricardo Martins                                                  #
############################################################################
# LAUV Noptilus 2 configuration file                                       #
############################################################################

[Require auv/basic.ini]
[Require hardware/lctr-a6xx/basic.ini]
[Require hardware/lctr-a6xx/edgetech-2205.ini]
[Require hardware/lctr-a6xx/evologics.ini]
[Require hardware/lctr-a6xx/gps-lc2m.ini]
[Require hardware/lctr-a6xx/gsm-lc2m.ini]
[Require hardware/lctr-a6xx/hg1700.ini]
[Require hardware/lctr-a6xx/iridiumsbd-lc2m.ini]
[Require hardware/lctr-a6xx/imagenex852.ini]
[Require hardware/lctr-a6xx/limu.ini]
[Require hardware/lctr-a6xx/navquestdvl.ini]
[Require hardware/lctr-a6xx/psimar.ini]
[Require hardware/lctr-a6xx/scrtv4.ini]
[Require hardware/lctr-a6xx/xchangesv.ini]

############################################################################
# Vehicle specific overrides                                               #
############################################################################
[General]
Vehicle                                 = lauv-noptilus-2
Absolute Maximum Depth                  = 50
Absolute Minimum Altitude               = 1.2
Battery Packs                           = 4
Battery Capacity                        = 700
Power Model -- Conversion - Watt        = 0, 14, 22.5, 70
Power Model -- Conversion - RPM         = 0, 500, 850, 1400
Speed Conversion -- Actuation           = 0, 34, 56
Speed Conversion -- RPM                 = 0, 850, 1400
Speed Conversion -- MPS                 = 0, 1, 1.4
Maximum Absolute Speed                  = 1.6
Hardware List                           = LSTS PCTLv2,
                                          IEI PM-LX2-800W,
                                          Ubiquiti PicoStation M2HP,
                                          TP-LINK SF1008D,
                                          GSM/UMTS/HDSPA,
                                          Evologics S2CR 18/34,
                                          U-blox EVK-6H,
                                          Keller-33x,
                                          LSTS LIMUv1,
                                          LSTS BROOM + Motor,
                                          LSTS SCRTv4 + BMS-705MG,
                                          LinkQuest NavQuest 600 Micro,
                                          Honeywell HG1700,
                                          Imagenex 852,
                                          AML SV Xchange,
                                          EdgeTech 2205


[Control.AUV.Attitude]
Roll PID Gains                          = 1.0, 0.0, 0.2
Depth PID Gains                         = 0.4, 0.05, 0.6
Depth Integral Limit                    = 5.0
Heading Rate PID Gains                  = 1.5, 0.0, 0.0
Roll Compensation -- Use Offset         = false
Roll Compensation -- Offset Angle       = -5.0
Roll Compensation -- Use Speed          = true
Roll Compensation -- Speed Bounds       = 0.8, 1.7
Roll Compensation -- Speed Gain         = 0.5

[Control.Path.VectorField]
Bottom Track -- Enabled                 = true

[Monitors.Entities]
Default Monitoring -- Hardware          = Clock,
                                          Collisions,
                                          DVL,
                                          Fuel,
                                          IMU,
                                          Leak Sensor - Antenna,
                                          Leak Sensor - Bottom,
                                          Motor Controller,
                                          Servo Controller,
                                          Sidescan

[Monitors.FuelLevel]
Capacity Decay Factor                   = 10.0

[Navigation.AUV.Ranger]
Enabled                                 = Always
Entity Label                            = Ranger
Ping Periodicity                        = 5
Debug Level                             = Spew

[Navigation.AUV.Navigation]
Distance Between DVL and CG             = 0.36
Distance Between LBL and GPS            = 1.09

[Power.PCTLv2]
ADC Reference Voltage                   = 1.083
Power Channel 2 - Name                  = Sound Velocity Sensor
Power Channel 2 - State                 = 1
Power Channel 4 - Name                  = Evologics
Power Channel 4 - State                 = 1
Power Channel 5 - Name                  = Private (Sidescan)
Power Channel 5 - State                 = 0
Power Channel 10 - Name                 = Everun
Power Channel 10 - State                = 1
Power Channel 13 - Name                 = N/C (+5V_6)
Power Channel 13 - State                = 0

[Sensors.Edgetech2205]
IPv4 Address                            = 10.0.10.94

[Sensors.LIMU]
Hard-Iron Calibration                   = 0.0585, 0.0246, 0.0
Serial Port - Device                    = /dev/uart/8

[Sensors.NavQuestDVL]
Device Position                         = 1.09, 0, 0.12

[Simulators.LBL]
Wait for Ping Request                   = true

[Transports.Evologics]
# For SUNSET test for also UAV use port 9201 (check modem streams setup) and disable source level control
# TCP Port                                = 9201
# Source Level - Control                  = false
IPv4 Address                            = 10.0.10.95

[Transports.UAN]
# For only SUNSET disable UAN ("Never")
Enabled                                 = Hardware
Entity Label                            = Acoustic Access Controller
Enable Reports                          = true

[Monitors.Clock]
Enabled                                 = Hardware

[Supervisors.ClockPPS]
Enabled                                 = Never

[Transports.SUNSET]
# If enabled check the Transports.Evologics and Transports.UAN settings
Enabled                                 = Never
Entity Label                            = SUNSET
TCP - Address                           = 127.0.0.1
TCP - Port                              = 30502
Debug Level                             = Spew
Sensors                                 = SoundVelocity, Sound Speed Sensor, 0, AML, XchangeSV,
                                          Temperature, Depth Sensor, 0, Keller, Keller-33X,
                                          Distance, DVL, 0, LinkQuest, NavQuestDVL

[Monitors.EVERUN]
Enabled                                 = Always
Entity Label                            = Everun
Slave System Name                       = bbb-everun
Power Channel                           = Everun
Turn On System                          = false
Ip Host                                 = 10.0.10.96
Port Host                               = 9090
Number of attempts to connect           = 1
<<<<<<< HEAD
Sampling Time                           = 60
Rate                                    = 10
Input Data                              = 1,2,3,4,5,6,7
=======
Sampling Time                           = 3600
Rate                                    = 400000
Input Data                              = 0,1,2,3,4,5,6,7
>>>>>>> 0431bb19
<|MERGE_RESOLUTION|>--- conflicted
+++ resolved
@@ -180,12 +180,6 @@
 Ip Host                                 = 10.0.10.96
 Port Host                               = 9090
 Number of attempts to connect           = 1
-<<<<<<< HEAD
-Sampling Time                           = 60
-Rate                                    = 10
-Input Data                              = 1,2,3,4,5,6,7
-=======
 Sampling Time                           = 3600
 Rate                                    = 400000
-Input Data                              = 0,1,2,3,4,5,6,7
->>>>>>> 0431bb19
+Input Data                              = 0,1,2,3,4,5,6,7