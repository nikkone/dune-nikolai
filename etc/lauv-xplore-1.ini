--- conflicted
+++ resolved
@@ -150,14 +150,12 @@
                                           Conductivity,
                                           Pressure
 
-<<<<<<< HEAD
 [Transports.UDP]
 Local Port                              = 6005
-=======
+
 [Sensors.WifiRSSI]
 Enabled                                 = Hardware
 Entity Label                            = Wi-Fi RSSI
 Connect via SSH                         = true
 Remote Hostname                         = 10.0.10.121
-Update Period                           = 2
->>>>>>> 7301acc5
+Update Period                           = 2