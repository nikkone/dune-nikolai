--- conflicted
+++ resolved
@@ -58,11 +58,8 @@
 AML SV Xchange               = Off      , On       , Off      , Off      ,  0.780,  0.000, None
 Valeport MiniSVS             = Off      , On       , Off      , Off      ,  0.250,  0.000, None
 RBR XR-620CTD                = Off      , On       , Off      , Off      ,  0.140,  0.000, None
-<<<<<<< HEAD
 WetLabs EcoPuck Triplet      = Off      , On       , Off      , Off      ,  0.800,  0.000, None
-=======
 Aanderaa Optode 4831F        = Off      , On       , Off      , Off      ,  0.024,  0.001, None
->>>>>>> 75958bd5
 Mark & Weddell SW100         = Off      , On       , Off      , Off      ,  0.140,  0.000, None
 Imagenex 872                 = Off      , Off      , On       , Off      ,  3.600,  0.000, Sidescan
 Klein UUV-3500               = Off      , Off      , On       , Off      , 20.000,  0.000, Sidescan
